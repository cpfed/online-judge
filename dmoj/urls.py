from django.conf import settings
from django.contrib import admin
from django.contrib.auth import views as auth_views
from django.contrib.sitemaps.views import sitemap
from django.http import Http404, HttpResponsePermanentRedirect
from django.templatetags.static import static
from django.urls import include, path, re_path, reverse
from django.utils.functional import lazy
from django.utils.translation import gettext_lazy as _
from django.views.generic import RedirectView

from judge.feed import AtomBlogFeed, AtomCommentFeed, AtomProblemFeed, BlogFeed, CommentFeed, ProblemFeed
from judge.sitemap import sitemaps
from judge.views import TitledTemplateView, api, blog, comment, contests, language, license, mailgun, organization, \
    preview, problem, problem_manage, ranked_submission, register, stats, status, submission, tasks, ticket, \
    two_factor, user, widgets
from judge.views.problem_data import ProblemDataView, ProblemSubmissionDiff, \
    problem_data_file, problem_init_view
from judge.views.register import ActivationView, RegistrationView
from judge.views.select2 import AssigneeSelect2View, ClassSelect2View, CommentSelect2View, ContestSelect2View, \
    ContestUserSearchSelect2View, OrganizationSelect2View, ProblemSelect2View, TicketUserSelect2View, \
    UserSearchSelect2View, UserSelect2View
from judge.views.widgets import martor_image_uploader
<<<<<<< HEAD
from polygon import views as polygon_views
=======
from martor.views import markdown_search_user
>>>>>>> 577b4b89

admin.autodiscover()

register_patterns = [
    path('activate/complete/',
         TitledTemplateView.as_view(template_name='registration/activation_complete.html',
                                    title=_('Activation Successful!')),
         name='registration_activation_complete'),
    # Let's use <str:activation_key>, because a bad activation key should still get to the view;
    # that way, it can return a sensible "invalid key" message instead of a confusing 404.
    path('activate/<str:activation_key>/', ActivationView.as_view(), name='registration_activate'),
    
    # path('register/', RegistrationView.as_view(), name='registration_register'),
    path('register/', RedirectView.as_view(url='https://auth.cpfed.kz/register/'), name='registration_register'),
    path('register/complete/',
         TitledTemplateView.as_view(template_name='registration/registration_complete.html',
                                    title=_('Registration Completed')),
         name='registration_complete'),
    path('register/closed/',
         TitledTemplateView.as_view(template_name='registration/registration_closed.html',
                                    title=_('Registration Not Allowed')),
         name='registration_disallowed'),
    # path('login/', user.CustomLoginView.as_view(), name='auth_login'),
    path('login/', RedirectView.as_view(url='https://auth.cpfed.kz/login/'), name='auth_login'),
    path('logout/', user.UserLogoutView.as_view(), name='auth_logout'),
    path('password/change/', user.CustomPasswordChangeView.as_view(), name='password_change'),
    path('password/change/done/', auth_views.PasswordChangeDoneView.as_view(
        template_name='registration/password_change_done.html',
    ), name='password_change_done'),
    path('password/reset/', user.CustomPasswordResetView.as_view(), name='password_reset'),
    re_path(r'^password/reset/confirm/(?P<uidb64>[0-9A-Za-z]+)-(?P<token>.+)/$',
            auth_views.PasswordResetConfirmView.as_view(
                template_name='registration/password_reset_confirm.html',
            ), name='password_reset_confirm'),
    path('password/reset/complete/', auth_views.PasswordResetCompleteView.as_view(
        template_name='registration/password_reset_complete.html',
    ), name='password_reset_complete'),
    path('password/reset/done/', auth_views.PasswordResetDoneView.as_view(
        template_name='registration/password_reset_done.html',
    ), name='password_reset_done'),
    path('social/error/', register.social_auth_error, name='social_auth_error'),
    path('email/change/', user.EmailChangeRequestView.as_view(), name='email_change'),
    path('email/change/activate/<str:activation_key>/',
         user.EmailChangeActivateView.as_view(), name='email_change_activate'),

    path('2fa/', two_factor.TwoFactorLoginView.as_view(), name='login_2fa'),
    path('2fa/enable/', two_factor.TOTPEnableView.as_view(), name='enable_2fa'),
    path('2fa/edit/', two_factor.TOTPEditView.as_view(), name='edit_2fa'),
    path('2fa/disable/', two_factor.TOTPDisableView.as_view(), name='disable_2fa'),
    path('2fa/webauthn/attest/', two_factor.WebAuthnAttestationView.as_view(), name='webauthn_attest'),
    path('2fa/webauthn/assert/', two_factor.WebAuthnAttestView.as_view(), name='webauthn_assert'),
    path('2fa/webauthn/delete/<int:pk>', two_factor.WebAuthnDeleteView.as_view(), name='webauthn_delete'),
    path('2fa/scratchcode/generate/', user.generate_scratch_codes, name='generate_scratch_codes'),

    path('api/token/generate/', user.generate_api_token, name='generate_api_token'),
    path('api/token/remove/', user.remove_api_token, name='remove_api_token'),
]


def exception(request):
    if not request.user.is_superuser:
        raise Http404()
    raise RuntimeError('@Xyene asked me to cause this')


def paged_list_view(view, name):
    return include([
        path('', view.as_view(), name=name),
        path('<int:page>', view.as_view(), name=name),
    ])


urlpatterns = [
    path('', blog.PostList.as_view(template_name='home.html', title=_('Home')), kwargs={'page': 1}, name='home'),
    path('500/', exception),
    path('admin/', admin.site.urls),
    path('i18n/', include('django.conf.urls.i18n')),
    path('accounts/', include(register_patterns)),
    path('', include('social_django.urls')),

    path('problems/', problem.ProblemList.as_view(), name='problem_list'),
    path('problems/random/', problem.RandomProblem.as_view(), name='problem_random'),

    path('problem/<str:problem>', include([
        path('', problem.ProblemDetail.as_view(), name='problem_detail'),
        path('/editorial', problem.ProblemSolution.as_view(), name='problem_editorial'),
        path('/pdf', problem.ProblemPdfView.as_view(), name='problem_pdf'),
        path('/pdf/<slug:language>', problem.ProblemPdfView.as_view(), name='problem_pdf'),
        path('/clone', problem.ProblemClone.as_view(), name='problem_clone'),
        path('/submit', problem.ProblemSubmit.as_view(), name='problem_submit'),
        path('/resubmit/<int:submission>', problem.ProblemSubmit.as_view(), name='problem_submit'),

        path('/rank/', paged_list_view(ranked_submission.RankedSubmissions, 'ranked_submissions')),
        path('/submissions/', paged_list_view(submission.ProblemSubmissions, 'chronological_submissions')),
        path('/submissions/<str:user>/', paged_list_view(submission.UserProblemSubmissions, 'user_submissions')),

        path('/', lambda _, problem: HttpResponsePermanentRedirect(reverse('problem_detail', args=[problem]))),

        path('/test_data', ProblemDataView.as_view(), name='problem_data'),
        path('/test_data/init', problem_init_view, name='problem_data_init'),
        path('/test_data/diff', ProblemSubmissionDiff.as_view(), name='problem_submission_diff'),
        path('/data/<path:path>', problem_data_file, name='problem_data_file'),

        path('/tickets', ticket.ProblemTicketListView.as_view(), name='problem_ticket_list'),
        path('/tickets/new', ticket.NewProblemTicketView.as_view(), name='new_problem_ticket'),

        path('/vote', problem.ProblemVote.as_view(), name='problem_vote'),
        path('/vote/delete', problem.DeleteProblemVote.as_view(), name='delete_problem_vote'),
        path('/vote/stats', problem.ProblemVoteStats.as_view(), name='problem_vote_stats'),

        path('/manage/submission', include([
            path('', problem_manage.ManageProblemSubmissionView.as_view(), name='problem_manage_submissions'),
            path('/rejudge', problem_manage.RejudgeSubmissionsView.as_view(), name='problem_submissions_rejudge'),
            path('/rejudge/preview', problem_manage.PreviewRejudgeSubmissionsView.as_view(),
                 name='problem_submissions_rejudge_preview'),
            path('/rejudge/success/<slug:task_id>', problem_manage.rejudge_success,
                 name='problem_submissions_rejudge_success'),
            path('/rescore/all', problem_manage.RescoreAllSubmissionsView.as_view(),
                 name='problem_submissions_rescore_all'),
            path('/rescore/success/<slug:task_id>', problem_manage.rescore_success,
                 name='problem_submissions_rescore_success'),
        ])),
    ])),

    path('submissions/', paged_list_view(submission.AllSubmissions, 'all_submissions')),
    path('submissions/user/<str:user>/', paged_list_view(submission.AllUserSubmissions, 'all_user_submissions')),

    path('src/<int:submission>', submission.SubmissionSource.as_view(), name='submission_source'),
    path('src/<int:submission>/raw', submission.SubmissionSourceRaw.as_view(), name='submission_source_raw'),

    path('submission/<int:submission>', include([
        path('', submission.SubmissionStatus.as_view(), name='submission_status'),
        path('/abort', submission.abort_submission, name='submission_abort'),
    ])),

    path('users/', include([
        path('', user.users, name='user_list'),
        path('<int:page>', lambda request, page:
             HttpResponsePermanentRedirect('%s?page=%s' % (reverse('user_list'), page))),
        path('find', user.user_ranking_redirect, name='user_ranking_redirect'),
    ])),

    path('user', user.UserAboutPage.as_view(), name='user_page'),
    path('edit/profile/', user.edit_profile, name='user_edit_profile'),
    path('data/prepare/', user.UserPrepareData.as_view(), name='user_prepare_data'),
    path('data/download/', user.UserDownloadData.as_view(), name='user_download_data'),
    path('user/<str:user>', include([
        path('', user.UserAboutPage.as_view(), name='user_page'),
        path('/solved', include([
            path('', user.UserProblemsPage.as_view(), name='user_problems'),
            path('/ajax', user.UserPerformancePointsAjax.as_view(), name='user_pp_ajax'),
        ])),
        path('/submissions/', paged_list_view(submission.AllUserSubmissions, 'all_user_submissions_old')),
        path('/submissions/', lambda _, user:
             HttpResponsePermanentRedirect(reverse('all_user_submissions', args=[user]))),

        path('/', lambda _, user: HttpResponsePermanentRedirect(reverse('user_page', args=[user]))),
    ])),

    path('comments/upvote/', comment.upvote_comment, name='comment_upvote'),
    path('comments/downvote/', comment.downvote_comment, name='comment_downvote'),
    path('comments/hide/', comment.comment_hide, name='comment_hide'),
    path('comments/<int:id>/', include([
        path('edit', comment.CommentEdit.as_view(), name='comment_edit'),
        path('history/ajax', comment.CommentRevisionAjax.as_view(), name='comment_revision_ajax'),
        path('edit/ajax', comment.CommentEditAjax.as_view(), name='comment_edit_ajax'),
        path('votes/ajax', comment.CommentVotesAjax.as_view(), name='comment_votes_ajax'),
        path('render', comment.CommentContent.as_view(), name='comment_content'),
    ])),

    path('contests/', paged_list_view(contests.ContestList, 'contest_list')),
    path('contests.ics', contests.ContestICal.as_view(), name='contest_ical'),
    path('contests/<int:year>/<int:month>/', contests.ContestCalendar.as_view(), name='contest_calendar'),
    re_path(r'^contests/tag/(?P<name>[a-z-]+)', include([
        path('', contests.ContestTagDetail.as_view(), name='contest_tag'),
        path('/ajax', contests.ContestTagDetailAjax.as_view(), name='contest_tag_ajax'),
    ])),

    path('contest/<str:contest>', include([
        path('', contests.ContestDetail.as_view(), name='contest_view'),
        path('/moss', contests.ContestMossView.as_view(), name='contest_moss'),
        path('/moss/delete', contests.ContestMossDelete.as_view(), name='contest_moss_delete'),
        path('/clone', contests.ContestClone.as_view(), name='contest_clone'),
        path('/ranking/', contests.ContestRanking.as_view(), name='contest_ranking'),
        path('/ranking/ajax', contests.contest_ranking_ajax, name='contest_ranking_ajax'),
        path('/join', contests.ContestJoin.as_view(), name='contest_join'),
        path('/leave', contests.ContestLeave.as_view(), name='contest_leave'),
        path('/stats', contests.ContestStats.as_view(), name='contest_stats'),

        path('/rank/<str:problem>/',
             paged_list_view(ranked_submission.ContestRankedSubmission, 'contest_ranked_submissions')),

        path('/submissions/<str:user>/',
             paged_list_view(submission.UserAllContestSubmissions, 'contest_all_user_submissions')),
        path('/submissions/<str:user>/<str:problem>/',
             paged_list_view(submission.UserContestSubmissions, 'contest_user_submissions')),

        path('/participations', contests.ContestParticipationList.as_view(), name='contest_participation_own'),
        path('/participations/<str:user>',
             contests.ContestParticipationList.as_view(), name='contest_participation'),
        path('/participation/disqualify', contests.ContestParticipationDisqualify.as_view(),
             name='contest_participation_disqualify'),

        path('/', lambda _, contest: HttpResponsePermanentRedirect(reverse('contest_view', args=[contest]))),
    ])),

    path('organizations/', organization.OrganizationList.as_view(), name='organization_list'),
    path('organization/<int:pk>-<slug:slug>', include([
        path('', organization.OrganizationHome.as_view(), name='organization_home'),
        path('/users', organization.OrganizationUsers.as_view(), name='organization_users'),
        path('/join', organization.JoinOrganization.as_view(), name='join_organization'),
        path('/leave', organization.LeaveOrganization.as_view(), name='leave_organization'),
        path('/edit', organization.EditOrganization.as_view(), name='edit_organization'),
        path('/kick', organization.KickUserWidgetView.as_view(), name='organization_user_kick'),

        path('/request', organization.RequestJoinOrganization.as_view(), name='request_organization'),
        path('/request/<int:rpk>', organization.OrganizationRequestDetail.as_view(),
             name='request_organization_detail'),
        path('/requests/', include([
            path('pending', organization.OrganizationRequestView.as_view(), name='organization_requests_pending'),
            path('log', organization.OrganizationRequestLog.as_view(), name='organization_requests_log'),
            path('approved', organization.OrganizationRequestLog.as_view(states=('A',), tab='approved'),
                 name='organization_requests_approved'),
            path('rejected', organization.OrganizationRequestLog.as_view(states=('R',), tab='rejected'),
                 name='organization_requests_rejected'),
        ])),

        path('/class/<int:cpk>-<slug:cslug>', include([
            path('', organization.ClassHome.as_view(), name='class_home'),
            path('/join', organization.RequestJoinClass.as_view(), name='class_join'),
        ])),

        path('/', lambda _, pk, slug: HttpResponsePermanentRedirect(reverse('organization_home', args=[pk, slug]))),
    ])),

    path('runtimes/', language.LanguageList.as_view(), name='runtime_list'),
    path('runtimes/matrix/', status.version_matrix, name='version_matrix'),
    path('status/', status.status_all, name='status_all'),

    path('api/v2/', include([
        path('contests', api.api_v2.APIContestList.as_view()),
        path('contest/<str:contest>', api.api_v2.APIContestDetail.as_view()),
        path('problems', api.api_v2.APIProblemList.as_view()),
        path('problem/<str:problem>', api.api_v2.APIProblemDetail.as_view()),
        path('users', api.api_v2.APIUserList.as_view()),
        path('user/<str:user>', api.api_v2.APIUserDetail.as_view()),
        path('submissions', api.api_v2.APISubmissionList.as_view()),
        path('submission/<int:submission>', api.api_v2.APISubmissionDetail.as_view()),
        path('organizations', api.api_v2.APIOrganizationList.as_view()),
        path('participations', api.api_v2.APIContestParticipationList.as_view()),
        path('languages', api.api_v2.APILanguageList.as_view()),
        path('judges', api.api_v2.APIJudgeList.as_view()),
    ])),

    path('api/sync_users/<str:token>/', api.api.SyncUsersFromCPFEDView.as_view(), name='sync_users_from_cpfed'),
    path('api/sync_region/<str:token>/', api.api.SyncRegionFromCPFEDView.as_view(), name='sync_region_from_cpfed'),

    path('blog/', paged_list_view(blog.PostList, 'blog_post_list')),
    path('post/<int:id>-<slug:slug>', blog.PostView.as_view(), name='blog_post'),

    path('license/<str:key>', license.LicenseDetail.as_view(), name='license'),

    path('mailgun/mail_activate/', mailgun.MailgunActivationView.as_view(), name='mailgun_activate'),

    path('widgets/', include([
        path('rejudge', widgets.rejudge_submission, name='submission_rejudge'),
        path('single_submission', submission.single_submission, name='submission_single_query'),
        path('submission_testcases', submission.SubmissionTestCaseQuery.as_view(), name='submission_testcases_query'),
        path('status-table', status.status_table, name='status_table'),

        path('template', problem.LanguageTemplateAjax.as_view(), name='language_template_ajax'),

        path('select2/', include([
            path('user_search', UserSearchSelect2View.as_view(), name='user_search_select2_ajax'),
            path('contest_users/<str:contest>', ContestUserSearchSelect2View.as_view(),
                 name='contest_user_search_select2_ajax'),
            path('ticket_user', TicketUserSelect2View.as_view(), name='ticket_user_select2_ajax'),
            path('ticket_assignee', AssigneeSelect2View.as_view(), name='ticket_assignee_select2_ajax'),
        ])),

        path('preview/', include([
            path('default', preview.DefaultMarkdownPreviewView.as_view(), name='default_preview'),
            path('problem', preview.ProblemMarkdownPreviewView.as_view(), name='problem_preview'),
            path('blog', preview.BlogMarkdownPreviewView.as_view(), name='blog_preview'),
            path('contest', preview.ContestMarkdownPreviewView.as_view(), name='contest_preview'),
            path('comment', preview.CommentMarkdownPreviewView.as_view(), name='comment_preview'),
            path('flatpage', preview.FlatPageMarkdownPreviewView.as_view(), name='flatpage_preview'),
            path('profile', preview.ProfileMarkdownPreviewView.as_view(), name='profile_preview'),
            path('organization', preview.OrganizationMarkdownPreviewView.as_view(), name='organization_preview'),
            path('solution', preview.SolutionMarkdownPreviewView.as_view(), name='solution_preview'),
            path('license', preview.LicenseMarkdownPreviewView.as_view(), name='license_preview'),
            path('ticket', preview.TicketMarkdownPreviewView.as_view(), name='ticket_preview'),
        ])),

        path('martor/', include([
            path('upload-image', martor_image_uploader, name='martor_image_uploader'),
            path('search-user', markdown_search_user, name='martor_search_user'),
        ])),
    ])),

    path('feed/', include([
        path('problems/rss/', ProblemFeed(), name='problem_rss'),
        path('problems/atom/', AtomProblemFeed(), name='problem_atom'),
        path('comment/rss/', CommentFeed(), name='comment_rss'),
        path('comment/atom/', AtomCommentFeed(), name='comment_atom'),
        path('blog/rss/', BlogFeed(), name='blog_rss'),
        path('blog/atom/', AtomBlogFeed(), name='blog_atom'),
    ])),

    path('stats/', include([
        path('language/', include([
            path('', stats.language, name='language_stats'),
            path('data/all/', stats.language_data, name='language_stats_data_all'),
            path('data/ac/', stats.ac_language_data, name='language_stats_data_ac'),
            path('data/status/', stats.status_data, name='stats_data_status'),
            path('data/ac_rate/', stats.ac_rate, name='language_stats_data_ac_rate'),
        ])),
    ])),

    path('tickets/', include([
        path('', ticket.TicketList.as_view(), name='ticket_list'),
        path('ajax', ticket.TicketListDataAjax.as_view(), name='ticket_ajax'),
    ])),

    path('ticket/<int:pk>', include([
        path('', ticket.TicketView.as_view(), name='ticket'),
        path('/ajax', ticket.TicketMessageDataAjax.as_view(), name='ticket_message_ajax'),
        path('/open', ticket.TicketStatusChangeView.as_view(open=True), name='ticket_open'),
        path('/close', ticket.TicketStatusChangeView.as_view(open=False), name='ticket_close'),
        path('/notes', ticket.TicketNotesEditView.as_view(), name='ticket_notes'),
    ])),

    path('sitemap.xml', sitemap, {'sitemaps': sitemaps}),

    path('judge-select2/', include([
        path('profile/', UserSelect2View.as_view(), name='profile_select2'),
        path('organization/', OrganizationSelect2View.as_view(), name='organization_select2'),
        path('class/', ClassSelect2View.as_view(), name='class_select2'),
        path('problem/', ProblemSelect2View.as_view(), name='problem_select2'),
        path('contest/', ContestSelect2View.as_view(), name='contest_select2'),
        path('comment/', CommentSelect2View.as_view(), name='comment_select2'),
    ])),

    path('tasks/', include([
        path('status/<slug:task_id>', tasks.task_status, name='task_status'),
        path('ajax_status', tasks.task_status_ajax, name='task_status_ajax'),
        path('success', tasks.demo_success),
        path('failure', tasks.demo_failure),
        path('progress', tasks.demo_progress),
    ])),

    path('polygon/', include([
        path('import', polygon_views.ImportProblemView.as_view(), name='polygon_new_problem'),
        path('source/<int:pk>', polygon_views.ProblemSourceView.as_view(), name='polygon_source'),
        path('check_problem', polygon_views.check_problem, name='polygon_check_problem'),
        path('check_code', polygon_views.check_code_uniqueness, name='polygon_check_code'),
    ])),
]

favicon_paths = ['apple-touch-icon-180x180.png', 'apple-touch-icon-114x114.png', 'android-chrome-72x72.png',
                 'apple-touch-icon-57x57.png', 'apple-touch-icon-72x72.png', 'apple-touch-icon.png', 'mstile-70x70.png',
                 'android-chrome-36x36.png', 'apple-touch-icon-precomposed.png', 'apple-touch-icon-76x76.png',
                 'apple-touch-icon-60x60.png', 'android-chrome-96x96.png', 'mstile-144x144.png', 'mstile-150x150.png',
                 'safari-pinned-tab.svg', 'android-chrome-144x144.png', 'apple-touch-icon-152x152.png',
                 'favicon-96x96.png',
                 'favicon-32x32.png', 'favicon-16x16.png', 'android-chrome-192x192.png', 'android-chrome-48x48.png',
                 'mstile-310x150.png', 'apple-touch-icon-144x144.png', 'browserconfig.xml', 'manifest.json',
                 'apple-touch-icon-120x120.png', 'mstile-310x310.png']

static_lazy = lazy(static, str)
for favicon in favicon_paths:
    urlpatterns.append(path(favicon, RedirectView.as_view(
        url=static_lazy('icons/' + favicon),
    )))

handler404 = 'judge.views.error.error404'
handler403 = 'judge.views.error.error403'
handler500 = 'judge.views.error.error500'

if 'newsletter' in settings.INSTALLED_APPS:
    urlpatterns.append(path('newsletter/', include('newsletter.urls')))
if 'impersonate' in settings.INSTALLED_APPS:
    urlpatterns.append(path('impersonate/', include('impersonate.urls')))<|MERGE_RESOLUTION|>--- conflicted
+++ resolved
@@ -21,11 +21,8 @@
     ContestUserSearchSelect2View, OrganizationSelect2View, ProblemSelect2View, TicketUserSelect2View, \
     UserSearchSelect2View, UserSelect2View
 from judge.views.widgets import martor_image_uploader
-<<<<<<< HEAD
+from martor.views import markdown_search_user
 from polygon import views as polygon_views
-=======
-from martor.views import markdown_search_user
->>>>>>> 577b4b89
 
 admin.autodiscover()
 
