msgid ""
msgstr ""
"Project-Id-Version: esep\n"
"Report-Msgid-Bugs-To: \n"
<<<<<<< HEAD
"POT-Creation-Date: 2024-06-08 22:04+0000\n"
"PO-Revision-Date: 2024-06-08 22:25\n"
=======
"POT-Creation-Date: 2024-08-22 03:00+0000\n"
"PO-Revision-Date: 2024-08-23 00:48\n"
>>>>>>> 577b4b89
"Last-Translator: \n"
"Language-Team: Kazakh\n"
"Language: kk_KZ\n"
"MIME-Version: 1.0\n"
"Content-Type: text/plain; charset=UTF-8\n"
"Content-Transfer-Encoding: 8bit\n"
"Plural-Forms: nplurals=2; plural=(n != 1);\n"
"X-Crowdin-Project: esep\n"
"X-Crowdin-Project-ID: 622648\n"
"X-Crowdin-Language: kk\n"
"X-Crowdin-File: django.po\n"
"X-Crowdin-File-ID: 2\n"

#: dmoj/settings.py:398
msgid "Catalan"
msgstr "Каталан"

#: dmoj/settings.py:399
msgid "German"
msgstr "Немісше"

#: dmoj/settings.py:400
msgid "Greek"
msgstr "Грекше"

#: dmoj/settings.py:401
msgid "English"
msgstr "Ағылшынша"

#: dmoj/settings.py:402
msgid "Spanish"
msgstr "Испанша"

#: dmoj/settings.py:403
msgid "French"
msgstr "Французша"

#: dmoj/settings.py:404
msgid "Croatian"
msgstr "Хорватша"

#: dmoj/settings.py:405
msgid "Hungarian"
msgstr "Мажар тілі"

#: dmoj/settings.py:406
msgid "Japanese"
msgstr "Жапонша"

#: dmoj/settings.py:407
msgid "Kazakh"
msgstr ""

#: dmoj/settings.py:408
msgid "Korean"
msgstr "Кәрісше"

#: dmoj/settings.py:409
msgid "Brazilian Portuguese"
msgstr "Бразилдық"

#: dmoj/settings.py:410
msgid "Romanian"
msgstr "Румынша"

#: dmoj/settings.py:411
msgid "Russian"
msgstr "Орысша"

#: dmoj/settings.py:412
msgid "Serbian (Latin)"
msgstr "Сербше (Латын)"

#: dmoj/settings.py:413
msgid "Turkish"
msgstr "Түрікше"

#: dmoj/settings.py:414
msgid "Vietnamese"
msgstr "Вьетнамша"

#: dmoj/settings.py:415
msgid "Simplified Chinese"
msgstr "Қытайша (Жеңілдетілген)"

#: dmoj/settings.py:416
msgid "Traditional Chinese"
msgstr "Қытайша (Дәстүрлі)"

#: dmoj/urls.py:32
msgid "Activation Successful!"
msgstr "Белсендіру сәтті өтті!"

#: dmoj/urls.py:40
msgid "Registration Completed"
msgstr "Тіркеу аяқталды"

#: dmoj/urls.py:44
msgid "Registration Not Allowed"
msgstr "Тіркеуге рұқсат етілмейді"

#: dmoj/urls.py:96 templates/base.html:193
msgid "Home"
msgstr "Басты бет"

#: judge/admin/comments.py:25 judge/admin/interface.py:73
msgid "Content"
msgstr "Мазмұны"

#: judge/admin/comments.py:40
msgid "Hide comments"
msgstr "Пікірлерді жасыру"

#: judge/admin/comments.py:43
#, python-format
msgid "%d comment successfully hidden."
msgid_plural "%d comments successfully hidden."
msgstr[0] "%d пікір сәтті жасырылды."
msgstr[1] "%d пікір сәтті жасырылды."

#: judge/admin/comments.py:47
msgid "Unhide comments"
msgstr "Пікірлерді көрсету"

#: judge/admin/comments.py:50
#, python-format
msgid "%d comment successfully unhidden."
msgid_plural "%d comments successfully unhidden."
msgstr[0] "%d пікір сәтті көрсетілді."
msgstr[1] "%d пікірлер сәтті көрсетілді."

#: judge/admin/comments.py:54 judge/models/comment.py:29
#: judge/models/comment.py:182
msgid "associated page"
msgstr "байланысты бет"

#: judge/admin/contest.py:33
msgid "Included contests"
msgstr "Қосылған сайыстар"

#: judge/admin/contest.py:67 templates/contest/contest.html:195
#: templates/contest/moss.html:41 templates/problem/list.html:188
#: templates/problem/list.html:204 templates/user/user-problems.html:58
#: templates/user/user-problems.html:102
msgid "Problem"
msgstr "Есеп"

#: judge/admin/contest.py:68 judge/views/problem.py:355
#: templates/contest/contest.html:191 templates/user/user-tabs.html:5
#: templates/user/users-table.html:23
msgid "Problems"
msgstr "Есептер"

#: judge/admin/contest.py:79 judge/admin/submission.py:247
#: templates/admin/judge/submission/change_form.html:14
#: templates/admin/judge/submission/change_form.html:17
#: templates/submission/source.html:34 templates/submission/status.html:90
msgid "Rejudge"
msgstr ""

#: judge/admin/contest.py:124
msgid "Settings"
msgstr "Параметрлер"

#: judge/admin/contest.py:127
msgid "Scheduling"
msgstr "Жоспарлау"

#: judge/admin/contest.py:128
msgid "Details"
msgstr "Толығырақ"

#: judge/admin/contest.py:129
msgid "Format"
msgstr "Формат"

#: judge/admin/contest.py:130 templates/contest/ranking-table.html:5
msgid "Rating"
msgstr "Рейтинг"

#: judge/admin/contest.py:131
msgid "Access"
msgstr ""

#: judge/admin/contest.py:133 judge/admin/problem.py:136
msgid "Justice"
msgstr "Әділдік"

#: judge/admin/contest.py:227
msgid "Mark contests as visible"
msgstr ""

#: judge/admin/contest.py:232
#, python-format
msgid "%d contest successfully marked as visible."
msgid_plural "%d contests successfully marked as visible."
msgstr[0] ""
msgstr[1] ""

#: judge/admin/contest.py:236
msgid "Mark contests as hidden"
msgstr ""

#: judge/admin/contest.py:241
#, python-format
msgid "%d contest successfully marked as hidden."
msgid_plural "%d contests successfully marked as hidden."
msgstr[0] ""
msgstr[1] ""

#: judge/admin/contest.py:245
msgid "Lock contest submissions"
msgstr ""

#: judge/admin/contest.py:250
#, python-format
msgid "%d contest successfully locked."
msgid_plural "%d contests successfully locked."
msgstr[0] ""
msgstr[1] ""

#: judge/admin/contest.py:254
msgid "Unlock contest submissions"
msgstr ""

#: judge/admin/contest.py:259
#, python-format
msgid "%d contest successfully unlocked."
msgid_plural "%d contests successfully unlocked."
msgstr[0] ""
msgstr[1] ""

<<<<<<< HEAD
#: judge/admin/contest.py:283 judge/admin/submission.py:177
=======
#: judge/admin/contest.py:286 judge/admin/submission.py:179
>>>>>>> 577b4b89
#, python-format
msgid "%d submission was successfully scheduled for rejudging."
msgid_plural "%d submissions were successfully scheduled for rejudging."
msgstr[0] ""
msgstr[1] ""

<<<<<<< HEAD
#: judge/admin/contest.py:356
=======
#: judge/admin/contest.py:361
>>>>>>> 577b4b89
msgid "Recalculate results"
msgstr ""

<<<<<<< HEAD
#: judge/admin/contest.py:362
=======
#: judge/admin/contest.py:367
>>>>>>> 577b4b89
#, python-format
msgid "%d participation recalculated."
msgid_plural "%d participations recalculated."
msgstr[0] ""
msgstr[1] ""

<<<<<<< HEAD
#: judge/admin/contest.py:366 judge/admin/organization.py:110
msgid "username"
msgstr "қолданушы аты"

#: judge/admin/contest.py:370 templates/base.html:259
=======
#: judge/admin/contest.py:371 judge/admin/organization.py:110
msgid "username"
msgstr "қолданушы аты"

#: judge/admin/contest.py:375 templates/base.html:259
>>>>>>> 577b4b89
msgid "virtual"
msgstr ""

#: judge/admin/interface.py:28 judge/models/interface.py:46
msgid "link path"
msgstr ""

#: judge/admin/interface.py:74
msgid "Summary"
msgstr ""

#: judge/admin/interface.py:125 judge/admin/profile.py:107
#: judge/admin/submission.py:220 judge/models/contest.py:500
#: judge/models/contest.py:632 judge/models/profile.py:349
#: judge/models/profile.py:380 judge/models/submission.py:67
#: judge/models/ticket.py:32
msgid "user"
msgstr ""

#: judge/admin/interface.py:154
msgid "object"
msgstr ""

#: judge/admin/organization.py:83 judge/admin/problem.py:189
#: judge/admin/profile.py:105
msgid "View on site"
msgstr ""

#: judge/admin/problem.py:21
msgid "Edit reason"
msgstr ""

#: judge/admin/problem.py:30
msgid "Describe the changes you made (optional)"
msgstr ""

#: judge/admin/problem.py:131
msgid "Social Media"
msgstr ""

#: judge/admin/problem.py:132
msgid "Taxonomy"
msgstr ""

#: judge/admin/problem.py:133 templates/contest/contest.html:196
#: templates/problem/data.html:390 templates/problem/list.html:193
#: templates/problem/list.html:215 templates/user/base-users-table.html:11
#: templates/user/user-problems.html:60
msgid "Points"
msgstr "Ұпайлар"

#: judge/admin/problem.py:134
msgid "Limits"
msgstr ""

#: judge/admin/problem.py:135 templates/problem/submission-diff.html:65
#: templates/stats/tabs.html:4 templates/submission/list.html:319
msgid "Language"
msgstr "Тіл"

#: judge/admin/problem.py:137
msgid "History"
msgstr ""

#: judge/admin/problem.py:183 judge/models/contest.py:70
#: judge/models/interface.py:67 judge/models/problem.py:553
msgid "authors"
msgstr ""

#: judge/admin/problem.py:196
msgid "Problem imported from Polygon"
msgstr ""

#: judge/admin/problem.py:205
msgid "Set publish date to now"
msgstr ""

#: judge/admin/problem.py:208
#, python-format
msgid "%d problem's publish date successfully updated."
msgid_plural "%d problems' publish date successfully updated."
msgstr[0] ""
msgstr[1] ""

#: judge/admin/problem.py:212
msgid "Mark problems as public"
msgstr ""

#: judge/admin/problem.py:217
#, python-format
msgid "%d problem successfully marked as public."
msgid_plural "%d problems successfully marked as public."
msgstr[0] ""
msgstr[1] ""

#: judge/admin/problem.py:221
msgid "Mark problems as private"
msgstr ""

#: judge/admin/problem.py:226
#, python-format
msgid "%d problem successfully marked as private."
msgid_plural "%d problems successfully marked as private."
msgstr[0] ""
msgstr[1] ""

#: judge/admin/problem.py:230
msgid "Reimport problems from Polygon"
msgstr ""

#: judge/admin/problem.py:240
#, python-format
msgid "%d problem is being reimported."
msgid_plural "%d problems are being reimported."
msgstr[0] ""
msgstr[1] ""

#: judge/admin/problem.py:298 judge/models/contest.py:592
#: judge/models/contest.py:617 judge/models/contest.py:657
#: judge/models/problem.py:505 judge/models/problem.py:510
#: judge/models/problem.py:533 judge/models/problem.py:593
#: judge/models/problem_data.py:35 judge/models/submission.py:68
msgid "problem"
msgstr "есеп"

#: judge/admin/profile.py:36 judge/admin/profile.py:115
msgid "timezone"
msgstr "уақыт белдеуі"

#: judge/admin/profile.py:111
msgid "email"
msgstr ""

#: judge/admin/profile.py:119
msgid "date joined"
msgstr ""

#: judge/admin/profile.py:123
msgid "Recalculate scores"
msgstr ""

#: judge/admin/profile.py:129
#, python-format
msgid "%d user had scores recalculated."
msgid_plural "%d users had scores recalculated."
msgstr[0] ""
msgstr[1] ""

<<<<<<< HEAD
#: judge/admin/runtime.py:53 templates/user/edit-profile.html:119
=======
#: judge/admin/runtime.py:55 templates/user/edit-profile.html:119
>>>>>>> 577b4b89
#: templates/user/edit-profile.html:241 templates/user/edit-profile.html:358
#: templates/user/edit-profile.html:388
msgid "Regenerate"
msgstr ""

<<<<<<< HEAD
#: judge/admin/runtime.py:67
=======
#: judge/admin/runtime.py:69
>>>>>>> 577b4b89
msgid "Description"
msgstr ""

<<<<<<< HEAD
#: judge/admin/runtime.py:68
=======
#: judge/admin/runtime.py:70
>>>>>>> 577b4b89
msgid "Information"
msgstr ""

<<<<<<< HEAD
#: judge/admin/runtime.py:69
=======
#: judge/admin/runtime.py:71
>>>>>>> 577b4b89
msgid "Capabilities"
msgstr ""

#: judge/admin/submission.py:26 judge/admin/submission.py:45
#: judge/admin/submission.py:232
msgid "None"
msgstr ""

#: judge/admin/submission.py:26
msgid "Not done"
msgstr ""

#: judge/admin/submission.py:26
msgid "Exceptional"
msgstr ""

#: judge/admin/submission.py:45
msgid "Unaccepted"
msgstr "Қабылданбады"

#: judge/admin/submission.py:87
#, python-format
msgid "%s (spectating)"
msgstr "%s (көрермен)"

#: judge/admin/submission.py:89
#, python-format
msgid "%s (virtual %d)"
msgstr "%s (виртуалды %d)"

#: judge/admin/submission.py:96
#, python-format
msgctxt "contest problem"
msgid "%(problem)s in %(contest)s"
msgstr ""

#: judge/admin/submission.py:161
msgid "Rejudge the selected submissions"
msgstr ""

#: judge/admin/submission.py:164 judge/admin/submission.py:186
msgid "You do not have the permission to rejudge submissions."
msgstr ""

#: judge/admin/submission.py:170
msgid "You do not have the permission to rejudge THAT many submissions."
msgstr ""

#: judge/admin/submission.py:183
msgid "Rescore the selected submissions"
msgstr ""

#: judge/admin/submission.py:208 judge/views/problem_manage.py:129
#, python-format
msgid "%d submission was successfully rescored."
msgid_plural "%d submissions were successfully rescored."
msgstr[0] ""
msgstr[1] ""

#: judge/admin/submission.py:212 judge/models/problem.py:117
msgid "problem code"
msgstr "есеп коды"

#: judge/admin/submission.py:216 judge/models/problem.py:120
msgid "problem name"
msgstr ""

#: judge/admin/submission.py:224
msgid "time"
msgstr "уақыт"

#: judge/admin/submission.py:228
msgid "memory"
msgstr "жад"

#: judge/admin/submission.py:234
#, python-format
msgid "%d KB"
msgstr "%d KB"

#: judge/admin/submission.py:236
#, python-format
msgid "%.2f MB"
msgstr "%.2f MB"

#: judge/admin/submission.py:238 judge/models/problem.py:511
#: judge/models/problem.py:534 judge/models/runtime.py:111
msgid "language"
msgstr "тіл"

#: judge/admin/submission.py:245
msgid "Locked"
msgstr "Бұғатталған"

#: judge/admin/taxon.py:11 judge/admin/taxon.py:34
msgid "Included problems"
msgstr ""

#: judge/admin/taxon.py:14
msgid "These problems are included in this group of problems."
msgstr ""

#: judge/admin/taxon.py:37
msgid "These problems are included in this type of problems."
msgstr ""

#: judge/apps.py:8
msgid "Online Judge"
msgstr "Online Judge"

#: judge/comments.py:41
msgid "Comment body"
msgstr ""

#: judge/comments.py:47 judge/views/comment.py:41 judge/views/ticket.py:46
#: judge/views/user.py:353
msgid "Your part is silent, little toad."
msgstr "Сіз үнсіздік режиміндесіз."

#: judge/comments.py:49 templates/comments/list.html:146
msgid "You must solve at least one problem before your voice can be heard."
msgstr "Пікір қалдыру үшін кем дегенде бір есеп шығарыңыз."

#: judge/comments.py:96
msgid "Posted comment"
msgstr "Жарияланған пікір"

#: judge/contest_format/atcoder.py:19
msgid "AtCoder"
msgstr "AtCoder"

#: judge/contest_format/atcoder.py:117 judge/contest_format/default.py:79
#: judge/contest_format/icpc.py:127 judge/contest_format/legacy_ioi.py:97
msgid "The maximum score submission for each problem will be used."
msgstr ""

#: judge/contest_format/atcoder.py:122 judge/contest_format/icpc.py:132
#, python-format
msgid "Each submission before the first maximum score submission will incur a **penalty of %d minute**."
msgid_plural "Each submission before the first maximum score submission will incur a **penalty of %d minutes**."
msgstr[0] ""
msgstr[1] ""

#: judge/contest_format/atcoder.py:127
msgid "Ties will be broken by the last score altering submission time."
msgstr ""

#: judge/contest_format/default.py:18
msgid "Default"
msgstr ""

#: judge/contest_format/default.py:80
msgid "Ties will be broken by the sum of the last submission time on problems with a non-zero score."
msgstr ""

#: judge/contest_format/ecoo.py:18
msgid "ECOO"
msgstr ""

#: judge/contest_format/ecoo.py:130
msgid "The score on your **last** non-CE submission for each problem will be used."
msgstr ""

#: judge/contest_format/ecoo.py:135
#, python-format
msgid "There is a **%d bonus** for fully solving on your first non-CE submission."
msgstr ""

#: judge/contest_format/ecoo.py:141
#, python-format
msgid "For every **%d minute** you submit before the end of your window, there will be a **1** point bonus."
msgid_plural "For every **%d minutes** you submit before the end of your window, there will be a **1** point bonus."
msgstr[0] ""
msgstr[1] ""

#: judge/contest_format/ecoo.py:147
msgid "Ties will be broken by the sum of the last submission time on **all** problems."
msgstr ""

#: judge/contest_format/ecoo.py:149 judge/contest_format/ioi.py:102
#: judge/contest_format/legacy_ioi.py:103
msgid "Ties by score will **not** be broken."
msgstr ""

#: judge/contest_format/icpc.py:19
msgid "ICPC"
msgstr "ICPC"

#: judge/contest_format/icpc.py:137
msgid "Ties will be broken by the sum of the last score altering submission time on problems with a non-zero score, followed by the time of the last score altering submission."
msgstr ""

#: judge/contest_format/ioi.py:11
msgid "IOI"
msgstr "IOI"

#: judge/contest_format/ioi.py:96
msgid "The maximum score for each problem batch will be used."
msgstr ""

#: judge/contest_format/ioi.py:99 judge/contest_format/legacy_ioi.py:100
msgid "Ties will be broken by the sum of the last score altering submission time on problems with a non-zero score."
msgstr ""

#: judge/contest_format/legacy_ioi.py:18
msgid "IOI (pre-2016)"
msgstr "IOI(2016-ға дейін)"

#: judge/forms.py:31
#, python-brace-format
msgid "Two-factor authentication tokens must be {count} decimal digit."
msgid_plural "Two-factor authentication tokens must be {count} decimal digits."
msgstr[0] ""
msgstr[1] ""

#: judge/forms.py:36
msgid "Invalid two-factor authentication token."
msgstr ""

#: judge/forms.py:39
msgid "Scratch codes must be 16 Base32 characters."
msgstr ""

#: judge/forms.py:41 judge/forms.py:288
msgid "Invalid scratch code."
msgstr ""

#: judge/forms.py:48
msgid "Subscribe to contest updates"
msgstr ""

#: judge/forms.py:49
msgid "Enable experimental features"
msgstr ""

#: judge/forms.py:74
msgid "You must solve at least one problem before you can update your profile."
msgstr ""

#: judge/forms.py:82 judge/views/organization.py:176 judge/views/register.py:50
#, python-brace-format
msgid "You may not be part of more than {count} public organization."
msgid_plural "You may not be part of more than {count} public organizations."
msgstr[0] ""
msgstr[1] ""

#: judge/forms.py:110
msgid "This email address is already taken."
msgstr ""

#: judge/forms.py:116
msgid "Invalid password"
msgstr ""

#: judge/forms.py:121
msgid "Download comments?"
msgstr "Пікірлерді жүктеу керек пе?"

#: judge/forms.py:122
msgid "Download submissions?"
msgstr "Жөнелтілімдерді жүктеу керек пе?"

#: judge/forms.py:123
msgid "Filter by problem code glob:"
msgstr "Жаһандық мәселе коды бойынша сүзіңіз:"

#: judge/forms.py:127
msgid "Leave empty to include all submissions"
msgstr ""

#: judge/forms.py:130 templates/problem/manage_submission.html:144
msgid "Filter by result:"
msgstr "Нәтижесі бойынша сүзгілеу:"

#: judge/forms.py:136
msgid "Please select at least one thing to download."
msgstr ""

#: judge/forms.py:162
msgid "Any judge"
msgstr ""

#: judge/forms.py:183 judge/views/register.py:22
#: templates/problem/submission-diff.html:63
#: templates/registration/registration_form.html:139
#: templates/user/base-users-table.html:6
msgid "Username"
msgstr "Қолданушы аты"

#: judge/forms.py:184 templates/registration/registration_form.html:151
#: templates/registration/registration_form.html:165
msgid "Password"
msgstr "Құпиясөз"

#: judge/forms.py:216
msgid "Invalid code length."
msgstr "Кодтың ұзындығы жарамсыз."

#: judge/forms.py:247
msgid "Invalid WebAuthn response."
msgstr "WebAuthn жауабы жарамсыз."

#: judge/forms.py:250
msgid "No WebAuthn challenge issued."
msgstr ""

#: judge/forms.py:256
msgid "Invalid WebAuthn credential ID."
msgstr ""

#: judge/forms.py:286
msgid "Invalid two-factor authentication token or scratch code."
msgstr ""

#: judge/forms.py:290
msgid "Must specify either totp_token or webauthn_response."
msgstr ""

#: judge/forms.py:294 judge/models/problem.py:118 polygon/forms.py:18
#: polygon/models.py:24
msgid "Problem code must be ^[a-z0-9]+$"
msgstr "Есеп коды ^[a-z0-9]+$ болуы тиіс"

#: judge/forms.py:299
msgid "Problem with code already exists."
msgstr ""

#: judge/forms.py:304 judge/models/contest.py:68
msgid "Contest id must be ^[a-z0-9]+$"
msgstr ""

#: judge/forms.py:309
msgid "Contest with key already exists."
msgstr ""

#: judge/jinja2/datetime.py:29 templates/blog/content.html:27
#: templates/problem/vote-ajax.html:6 templates/submission/info-base.html:6
msgid "N j, Y, g:i a"
msgstr ""

#: judge/jinja2/rating.py:24
msgid "Unrated"
msgstr "Рейтингсіз"

#: judge/models/choices.py:24
msgid "Follow site theme"
msgstr ""

#: judge/models/choices.py:60
msgid "Leave as LaTeX"
msgstr ""

#: judge/models/choices.py:61
msgid "SVG only"
msgstr ""

#: judge/models/choices.py:62
msgid "MathML only"
msgstr ""

#: judge/models/choices.py:63
msgid "MathJax with SVG fallback"
msgstr ""

#: judge/models/choices.py:64
msgid "Detect best quality"
msgstr ""

#: judge/models/choices.py:70
msgid "Follow system default"
msgstr ""

#: judge/models/choices.py:71
msgid "Light"
msgstr ""

#: judge/models/choices.py:72
msgid "Dark"
msgstr ""

#: judge/models/comment.py:23
msgid "Page code must be ^[pcs]:[a-z0-9]+$|^b:\\d+$"
msgstr ""

#: judge/models/comment.py:27
msgid "commenter"
msgstr ""

#: judge/models/comment.py:28
msgid "posted time"
msgstr "жариялау уақыты"

#: judge/models/comment.py:31
msgid "votes"
msgstr ""

#: judge/models/comment.py:32
msgid "body of comment"
msgstr ""

#: judge/models/comment.py:33 templates/contest/list.html:50
msgid "hidden"
msgstr ""

#: judge/models/comment.py:34
msgid "parent"
msgstr ""

#: judge/models/comment.py:36
msgid "revisions"
msgstr ""

#: judge/models/comment.py:39
msgid "comment"
msgstr "пікір"

#: judge/models/comment.py:40
msgid "comments"
msgstr "пікірлер"

#: judge/models/comment.py:75 judge/models/comment.py:127
#: judge/models/problem.py:564
#, python-format
msgid "Editorial for %s"
msgstr "%s талдауы"

#: judge/models/comment.py:155
#, python-format
msgid "%(page)s by %(user)s"
msgstr ""

#: judge/models/comment.py:177
msgid "comment vote"
msgstr ""

#: judge/models/comment.py:178
msgid "comment votes"
msgstr ""

#: judge/models/comment.py:187
msgid "Override comment lock"
msgstr ""

#: judge/models/comment.py:189
msgid "comment lock"
msgstr ""

#: judge/models/comment.py:190
msgid "comment locks"
msgstr ""

#: judge/models/contest.py:28
msgid "Invalid colour."
msgstr ""

#: judge/models/contest.py:30
msgid "tag name"
msgstr ""

#: judge/models/contest.py:31
msgid "Lowercase letters and hyphens only."
msgstr ""

#: judge/models/contest.py:32
msgid "tag colour"
msgstr ""

#: judge/models/contest.py:33
msgid "tag description"
msgstr ""

#: judge/models/contest.py:52
msgid "contest tag"
msgstr ""

#: judge/models/contest.py:53 judge/models/contest.py:153
msgid "contest tags"
msgstr ""

#: judge/models/contest.py:62
msgid "Visible"
msgstr ""

#: judge/models/contest.py:63
msgid "Hidden for duration of contest"
msgstr ""

#: judge/models/contest.py:64
msgid "Hidden for duration of participation"
msgstr "Қатысу уақытында жасырылған"

#: judge/models/contest.py:65
msgid "Hidden permanently"
msgstr "Тұрақты түрде жасырылған"

#: judge/models/contest.py:67
msgid "contest id"
msgstr ""

#: judge/models/contest.py:69
msgid "contest name"
msgstr ""

#: judge/models/contest.py:71
msgid "These users will be able to edit the contest."
msgstr ""

#: judge/models/contest.py:73 judge/models/problem.py:127
msgid "curators"
msgstr ""

#: judge/models/contest.py:74
msgid "These users will be able to edit the contest, but will not be listed as authors."
msgstr ""

#: judge/models/contest.py:77 judge/models/problem.py:130
msgid "testers"
msgstr ""

#: judge/models/contest.py:78
msgid "These users will be able to view the contest, but not edit it."
msgstr ""

#: judge/models/contest.py:80
msgid "testers see scoreboard"
msgstr ""

#: judge/models/contest.py:81
msgid "If testers can see the scoreboard."
msgstr ""

#: judge/models/contest.py:82
msgid "testers see submissions"
msgstr ""

#: judge/models/contest.py:83
msgid "If testers can see in-contest submissions."
msgstr ""

#: judge/models/contest.py:84
msgid "spectators"
msgstr "көрермендер"

#: judge/models/contest.py:85
msgid "These users will be able to spectate the contest, but not see the problems ahead of time."
msgstr ""

#: judge/models/contest.py:88 judge/models/runtime.py:142
msgid "description"
msgstr "сипаттама"

#: judge/models/contest.py:89 judge/models/problem.py:506
#: judge/models/runtime.py:144
msgid "problems"
msgstr "есептер"

#: judge/models/contest.py:90 judge/models/contest.py:501
msgid "start time"
msgstr ""

#: judge/models/contest.py:91
msgid "end time"
msgstr ""

#: judge/models/contest.py:92 judge/models/problem.py:137
#: judge/models/problem.py:535
msgid "time limit"
msgstr "уақыт шектеуі"

#: judge/models/contest.py:93 judge/models/problem.py:155
msgid "publicly visible"
msgstr ""

#: judge/models/contest.py:94
msgid "Should be set even for organization-private contests, where it determines whether the contest is visible to members of the specified organizations."
msgstr ""

#: judge/models/contest.py:97
msgid "contest rated"
msgstr ""

#: judge/models/contest.py:97
msgid "Whether this contest can be rated."
msgstr ""

#: judge/models/contest.py:99
msgid "view contest scoreboard"
msgstr ""

#: judge/models/contest.py:101
msgid "These users will be able to view the scoreboard."
msgstr ""

#: judge/models/contest.py:102
msgid "can see contest submissions"
msgstr ""

#: judge/models/contest.py:104
msgid "These users will be able to see in-contest submissions."
msgstr ""

#: judge/models/contest.py:106
msgid "scoreboard visibility"
msgstr ""

#: judge/models/contest.py:107
msgid "Scoreboard visibility through the duration of the contest."
msgstr ""

#: judge/models/contest.py:109
msgid "no comments"
msgstr ""

#: judge/models/contest.py:110
msgid "Use clarification system instead of comments."
msgstr ""

#: judge/models/contest.py:112
msgid "rating floor"
msgstr ""

#: judge/models/contest.py:113
msgid "Do not rate users who have a lower rating."
msgstr ""

#: judge/models/contest.py:114
msgid "rating ceiling"
msgstr ""

#: judge/models/contest.py:115
msgid "Do not rate users who have a higher rating."
msgstr ""

#: judge/models/contest.py:117
msgid "rate all"
msgstr ""

#: judge/models/contest.py:117
msgid "Rate all users who joined."
msgstr ""

#: judge/models/contest.py:118
msgid "exclude from ratings"
msgstr ""

#: judge/models/contest.py:120
msgid "private to specific users"
msgstr ""

#: judge/models/contest.py:121
msgid "private contestants"
msgstr ""

#: judge/models/contest.py:122
msgid "If non-empty, only these users may see the contest."
msgstr ""

#: judge/models/contest.py:124
msgid "hide problem tags"
msgstr ""

#: judge/models/contest.py:125
msgid "Whether problem tags should be hidden by default."
msgstr ""

#: judge/models/contest.py:127
msgid "hide problem authors"
msgstr ""

#: judge/models/contest.py:128
msgid "Whether problem authors should be hidden by default."
msgstr ""

#: judge/models/contest.py:130
msgid "run pretests only"
msgstr ""

#: judge/models/contest.py:131
msgid "Whether judges should grade pretests only, versus all testcases. Commonly set during a contest, then unset prior to rejudging user submissions when the contest ends."
msgstr ""

#: judge/models/contest.py:135
msgid "show short form settings display"
msgstr ""

#: judge/models/contest.py:136
msgid "Whether to show a section containing contest settings on the contest page or not."
msgstr ""

#: judge/models/contest.py:139 judge/models/problem.py:181
msgid "private to organizations"
msgstr ""

#: judge/models/contest.py:140 judge/models/problem.py:179
#: judge/models/profile.py:99
msgid "organizations"
msgstr ""

#: judge/models/contest.py:141
msgid "If non-empty, only these organizations may see the contest."
msgstr ""

#: judge/models/contest.py:142
msgid "limit organizations that can join"
msgstr ""

#: judge/models/contest.py:143
msgid "join organizations"
msgstr ""

#: judge/models/contest.py:144
msgid "If non-empty, only these organizations may join the contest."
msgstr ""

#: judge/models/contest.py:146 judge/models/profile.py:143
msgid "classes"
msgstr ""

#: judge/models/contest.py:147
msgid "If organization private, only these classes may see the contest."
msgstr ""

#: judge/models/contest.py:148 judge/models/interface.py:74
#: judge/models/problem.py:165
msgid "OpenGraph image"
msgstr ""

#: judge/models/contest.py:149 judge/models/profile.py:58
msgid "logo override image"
msgstr ""

#: judge/models/contest.py:151
msgid "This image will replace the default site logo for users inside the contest."
msgstr ""

#: judge/models/contest.py:154
msgid "the amount of live participants"
msgstr ""

#: judge/models/contest.py:155
msgid "contest summary"
msgstr ""

#: judge/models/contest.py:156 judge/models/problem.py:167
msgid "Plain-text, shown in meta description tag, e.g. for social media."
msgstr ""

#: judge/models/contest.py:157 judge/models/profile.py:57
#: judge/models/profile.py:110
msgid "access code"
msgstr ""

#: judge/models/contest.py:158
msgid "An optional code to prompt contestants before they are allowed to join the contest. Leave it blank to disable."
msgstr ""

#: judge/models/contest.py:160 judge/models/problem.py:161
msgid "personae non gratae"
msgstr ""

#: judge/models/contest.py:161
msgid "Bans the selected users from joining this contest."
msgstr ""

#: judge/models/contest.py:162
msgid "contest format"
msgstr ""

#: judge/models/contest.py:163
msgid "The contest format module to use."
msgstr ""

#: judge/models/contest.py:164
msgid "contest format configuration"
msgstr ""

#: judge/models/contest.py:165
msgid "A JSON object to serve as the configuration for the chosen contest format module. Leave empty to use None. Exact format depends on the contest format selected."
msgstr ""

#: judge/models/contest.py:168
msgid "contest problem label script"
msgstr ""

#: judge/models/contest.py:169
msgid "A custom Lua function to generate problem labels. Requires a single function with an integer parameter, the zero-indexed contest problem index, and returns a string, the label."
msgstr ""

#: judge/models/contest.py:172
msgid "contest lock"
msgstr ""

#: judge/models/contest.py:173
msgid "Prevent submissions from this contest from being rejudged after this date."
msgstr ""

#: judge/models/contest.py:175
msgid "precision points"
msgstr ""

#: judge/models/contest.py:177
msgid "Number of digits to round points to."
msgstr ""

#: judge/models/contest.py:479
msgid "See private contests"
msgstr ""

#: judge/models/contest.py:480
msgid "Edit own contests"
msgstr ""

#: judge/models/contest.py:481
msgid "Edit all contests"
msgstr ""

#: judge/models/contest.py:482
msgid "Clone contest"
msgstr ""

#: judge/models/contest.py:483 templates/contest/moss.html:76
msgid "MOSS contest"
msgstr ""

#: judge/models/contest.py:484
msgid "Rate contests"
msgstr ""

#: judge/models/contest.py:485
msgid "Contest access codes"
msgstr ""

#: judge/models/contest.py:486
msgid "Create private contests"
msgstr ""

#: judge/models/contest.py:487
msgid "Change contest visibility"
msgstr ""

#: judge/models/contest.py:488
msgid "Edit contest problem label script"
msgstr ""

#: judge/models/contest.py:489
msgid "Change lock status of contest"
msgstr ""

#: judge/models/contest.py:491 judge/models/contest.py:593
#: judge/models/contest.py:633 judge/models/contest.py:656
#: judge/models/submission.py:88
msgid "contest"
msgstr ""

#: judge/models/contest.py:492
msgid "contests"
msgstr "сайыстар"

#: judge/models/contest.py:499
msgid "associated contest"
msgstr ""

#: judge/models/contest.py:502
msgid "score"
msgstr ""

#: judge/models/contest.py:503
msgid "cumulative time"
msgstr ""

#: judge/models/contest.py:504
msgid "is disqualified"
msgstr ""

#: judge/models/contest.py:505
msgid "Whether this participation is disqualified."
msgstr ""

#: judge/models/contest.py:506
msgid "tie-breaking field"
msgstr ""

#: judge/models/contest.py:507
msgid "virtual participation id"
msgstr ""

#: judge/models/contest.py:508
msgid "0 means non-virtual, otherwise the n-th virtual participation."
msgstr ""

#: judge/models/contest.py:509
msgid "contest format specific data"
msgstr ""

#: judge/models/contest.py:577
#, python-format
msgid "%(user)s spectating in %(contest)s"
msgstr ""

#: judge/models/contest.py:579
#, python-format
msgid "%(user)s in %(contest)s, v%(id)d"
msgstr ""

#: judge/models/contest.py:582
#, python-format
msgid "%(user)s in %(contest)s"
msgstr ""

#: judge/models/contest.py:585
msgid "contest participation"
msgstr ""

#: judge/models/contest.py:586
msgid "contest participations"
msgstr ""

#: judge/models/contest.py:594 judge/models/contest.py:621
#: judge/models/problem.py:148
msgid "points"
msgstr "ұпайлар"

#: judge/models/contest.py:595
msgid "partial"
msgstr ""

#: judge/models/contest.py:596 judge/models/contest.py:622
msgid "is pretested"
msgstr ""

#: judge/models/contest.py:597 judge/models/interface.py:43
msgid "order"
msgstr ""

#: judge/models/contest.py:598
msgid "output prefix length override"
msgstr ""

#: judge/models/contest.py:600
msgid "max submissions"
msgstr ""

#: judge/models/contest.py:601
msgid "Maximum number of submissions for this problem, or leave blank for no limit."
msgstr ""

#: judge/models/contest.py:604
msgid "Why include a problem you can't submit to?"
msgstr ""

#: judge/models/contest.py:609
msgid "contest problem"
msgstr ""

#: judge/models/contest.py:610
msgid "contest problems"
msgstr ""

#: judge/models/contest.py:615 judge/models/submission.py:231
msgid "submission"
msgstr ""

#: judge/models/contest.py:619 judge/models/contest.py:634
msgid "participation"
msgstr ""

#: judge/models/contest.py:623
msgid "Whether this submission was ran only on pretests."
msgstr ""

#: judge/models/contest.py:627
msgid "contest submission"
msgstr ""

#: judge/models/contest.py:628
msgid "contest submissions"
msgstr ""

#: judge/models/contest.py:636
msgid "rank"
msgstr ""

#: judge/models/contest.py:637
msgid "rating"
msgstr ""

#: judge/models/contest.py:638
msgid "raw rating"
msgstr ""

#: judge/models/contest.py:639
msgid "contest performance"
msgstr ""

#: judge/models/contest.py:640
msgid "last rated"
msgstr ""

#: judge/models/contest.py:644
msgid "contest rating"
msgstr ""

#: judge/models/contest.py:645
msgid "contest ratings"
msgstr ""

#: judge/models/contest.py:664
msgid "contest moss result"
msgstr ""

#: judge/models/contest.py:665
msgid "contest moss results"
msgstr ""

#: judge/models/interface.py:17 judge/models/problem.py:60
msgid "key"
msgstr ""

#: judge/models/interface.py:18
msgid "value"
msgstr ""

#: judge/models/interface.py:24
msgid "configuration item"
msgstr ""

#: judge/models/interface.py:25
msgid "miscellaneous configuration"
msgstr ""

#: judge/models/interface.py:37
msgid "navigation item"
msgstr ""

#: judge/models/interface.py:38
msgid "navigation bar"
msgstr ""

#: judge/models/interface.py:44
msgid "identifier"
msgstr ""

#: judge/models/interface.py:45
msgid "label"
msgstr ""

#: judge/models/interface.py:47
msgid "highlight regex"
msgstr ""

#: judge/models/interface.py:48
msgid "parent item"
msgstr ""

#: judge/models/interface.py:66
msgid "post title"
msgstr ""

#: judge/models/interface.py:68
msgid "slug"
msgstr ""

#: judge/models/interface.py:69 judge/models/problem.py:551
msgid "public visibility"
msgstr ""

#: judge/models/interface.py:70
msgid "sticky"
msgstr ""

#: judge/models/interface.py:71
msgid "publish after"
msgstr ""

#: judge/models/interface.py:72
msgid "post content"
msgstr ""

#: judge/models/interface.py:73
msgid "post summary"
msgstr ""

#: judge/models/interface.py:96
msgid "Edit all posts"
msgstr ""

#: judge/models/interface.py:97
msgid "Edit post visibility"
msgstr ""

#: judge/models/interface.py:99
msgid "blog post"
msgstr ""

#: judge/models/interface.py:100
msgid "blog posts"
msgstr ""

#: judge/models/problem.py:29
#, python-format
msgid "Disallowed characters: %(value)s"
msgstr ""

#: judge/models/problem.py:34
msgid "problem category ID"
msgstr ""

#: judge/models/problem.py:35
msgid "problem category name"
msgstr ""

#: judge/models/problem.py:42
msgid "problem type"
msgstr ""

#: judge/models/problem.py:43 judge/models/problem.py:133
msgid "problem types"
msgstr ""

#: judge/models/problem.py:47
msgid "problem group ID"
msgstr ""

#: judge/models/problem.py:48
msgid "problem group name"
msgstr ""

#: judge/models/problem.py:55 judge/models/problem.py:135
msgid "problem group"
msgstr ""

#: judge/models/problem.py:56
msgid "problem groups"
msgstr ""

#: judge/models/problem.py:62
msgid "link"
msgstr ""

#: judge/models/problem.py:63
msgid "full name"
msgstr ""

#: judge/models/problem.py:64 judge/models/profile.py:45
#: judge/models/runtime.py:24
msgid "short name"
msgstr ""

#: judge/models/problem.py:65
msgid "Displayed on pages under this license."
msgstr ""

#: judge/models/problem.py:66
msgid "icon"
msgstr ""

#: judge/models/problem.py:66
msgid "URL to the icon."
msgstr ""

#: judge/models/problem.py:67
msgid "license text"
msgstr ""

#: judge/models/problem.py:76 judge/models/problem.py:163
msgid "license"
msgstr ""

#: judge/models/problem.py:77
msgid "licenses"
msgstr ""

#: judge/models/problem.py:111
msgid "Follow global setting"
msgstr ""

#: judge/models/problem.py:112
msgid "Always visible"
msgstr ""

#: judge/models/problem.py:113
msgid "Visible if problem solved"
msgstr ""

#: judge/models/problem.py:114
msgid "Only own submissions"
msgstr ""

#: judge/models/problem.py:119 polygon/forms.py:19
msgid "A short, unique code for the problem, used in the URL after /problem/"
msgstr ""

#: judge/models/problem.py:121
msgid "The full name of the problem, as shown in the problem list."
msgstr ""

#: judge/models/problem.py:123
msgid "problem body"
msgstr ""

#: judge/models/problem.py:124
msgid "creators"
msgstr ""

#: judge/models/problem.py:125
msgid "These users will be able to edit the problem, and be listed as authors."
msgstr ""

#: judge/models/problem.py:128
msgid "These users will be able to edit the problem, but not be listed as authors."
msgstr ""

#: judge/models/problem.py:132
msgid "These users will be able to view the private problem, but not edit it."
msgstr ""

#: judge/models/problem.py:134
msgid "The type of problem, as shown on the problem's page."
msgstr ""

#: judge/models/problem.py:136
msgid "The group of problem, shown under Category in the problem list."
msgstr ""

#: judge/models/problem.py:138
msgid "The time limit for this problem, in seconds. Fractional seconds (e.g. 1.5) are supported."
msgstr ""

#: judge/models/problem.py:142 judge/models/problem.py:538
msgid "memory limit"
msgstr "жад шектеуі"

#: judge/models/problem.py:143
msgid "The memory limit for this problem, in kilobytes (e.g. 256mb = 262144 kilobytes)."
msgstr "Бұл есеп үшін жадты килобайтпен шектеу (мысалы 256mb = 262144 килобайт)."

#: judge/models/problem.py:147
msgid "short circuit"
msgstr ""

#: judge/models/problem.py:149
msgid "Points awarded for problem completion. Points are displayed with a 'p' suffix if partial."
msgstr ""

#: judge/models/problem.py:152
msgid "allows partial points"
msgstr ""

#: judge/models/problem.py:153
msgid "allowed languages"
msgstr ""

#: judge/models/problem.py:154
msgid "List of allowed submission languages."
msgstr ""

#: judge/models/problem.py:156
msgid "manually managed"
msgstr ""

#: judge/models/problem.py:157
msgid "Whether judges should be allowed to manage data or not."
msgstr ""

#: judge/models/problem.py:158
msgid "date of publishing"
msgstr ""

#: judge/models/problem.py:160
msgid "Doesn't have the magic ability to auto-publish due to backward compatibility."
msgstr ""

#: judge/models/problem.py:162
msgid "Bans the selected users from submitting to this problem."
msgstr ""

#: judge/models/problem.py:164
msgid "The license under which this problem is published."
msgstr ""

#: judge/models/problem.py:166
msgid "problem summary"
msgstr ""

#: judge/models/problem.py:168
msgid "number of users"
msgstr ""

#: judge/models/problem.py:169
msgid "The number of users who solved the problem."
msgstr ""

#: judge/models/problem.py:170
msgid "solve rate"
msgstr ""

#: judge/models/problem.py:171
msgid "allow full markdown access"
msgstr ""

#: judge/models/problem.py:172
msgid "submission source visibility"
msgstr ""

#: judge/models/problem.py:180
msgid "If private, only these organizations may see the problem."
msgstr ""

#: judge/models/problem.py:495
msgid "See hidden problems"
msgstr ""

#: judge/models/problem.py:496
msgid "Edit own problems"
msgstr ""

#: judge/models/problem.py:497
msgid "Edit all problems"
msgstr ""

#: judge/models/problem.py:498
msgid "Edit all public problems"
msgstr ""

#: judge/models/problem.py:499
msgid "Edit problems with full markup"
msgstr ""

#: judge/models/problem.py:500 templates/problem/problem.html:184
msgid "Clone problem"
msgstr ""

#: judge/models/problem.py:501
msgid "Change is_public field"
msgstr ""

#: judge/models/problem.py:502
msgid "Change is_manually_managed field"
msgstr ""

#: judge/models/problem.py:503
msgid "See organization-private problems"
msgstr ""

#: judge/models/problem.py:512
msgid "translated name"
msgstr ""

#: judge/models/problem.py:513
msgid "translated description"
msgstr ""

#: judge/models/problem.py:518
msgid "problem translation"
msgstr ""

#: judge/models/problem.py:519
msgid "problem translations"
msgstr ""

#: judge/models/problem.py:523
msgid "clarified problem"
msgstr ""

#: judge/models/problem.py:524
msgid "clarification body"
msgstr ""

#: judge/models/problem.py:525
msgid "clarification timestamp"
msgstr ""

#: judge/models/problem.py:528
msgid "problem clarification"
msgstr ""

#: judge/models/problem.py:529
msgid "problem clarifications"
msgstr "есеп нақтылаулары"

#: judge/models/problem.py:544
msgid "language-specific resource limit"
msgstr ""

#: judge/models/problem.py:545
msgid "language-specific resource limits"
msgstr ""

#: judge/models/problem.py:549
msgid "associated problem"
msgstr ""

#: judge/models/problem.py:552
msgid "publish date"
msgstr ""

#: judge/models/problem.py:554
msgid "editorial content"
msgstr ""

#: judge/models/problem.py:577
msgid "See hidden solutions"
msgstr ""

#: judge/models/problem.py:579
msgid "solution"
msgstr ""

#: judge/models/problem.py:580
msgid "solutions"
msgstr ""

#: judge/models/problem.py:585
msgid "proposed points"
msgstr ""

#: judge/models/problem.py:586
msgid "The amount of points the voter thinks this problem deserves."
msgstr ""

#: judge/models/problem.py:592
msgid "voter"
msgstr ""

#: judge/models/problem.py:595
msgid "vote time"
msgstr ""

#: judge/models/problem.py:595
msgid "The time this vote was cast."
msgstr ""

#: judge/models/problem.py:597
msgid "note"
msgstr ""

#: judge/models/problem.py:597
msgid "Justification for problem point value."
msgstr ""

#: judge/models/problem.py:601
msgid "problem vote"
msgstr ""

#: judge/models/problem.py:602
msgid "problem votes"
msgstr ""

#: judge/models/problem.py:605
#, python-format
msgid "Points vote by %(voter)s for %(problem)s"
msgstr ""

#: judge/models/problem_data.py:23
msgid "Standard"
msgstr ""

#: judge/models/problem_data.py:24
msgid "Floats"
msgstr ""

#: judge/models/problem_data.py:25
msgid "Floats (absolute)"
msgstr ""

#: judge/models/problem_data.py:26
msgid "Floats (relative)"
msgstr ""

#: judge/models/problem_data.py:27
msgid "Non-trailing spaces"
msgstr ""

#: judge/models/problem_data.py:28
msgid "Sorted"
msgstr ""

#: judge/models/problem_data.py:29
msgid "Byte identical"
msgstr ""

#: judge/models/problem_data.py:30
msgid "Line-by-line"
msgstr ""

#: judge/models/problem_data.py:37
msgid "data zip file"
msgstr ""

#: judge/models/problem_data.py:39
msgid "generator file"
msgstr ""

#: judge/models/problem_data.py:41 judge/models/problem_data.py:93
msgid "output prefix length"
msgstr ""

#: judge/models/problem_data.py:42 judge/models/problem_data.py:94
msgid "output limit length"
msgstr ""

#: judge/models/problem_data.py:43
msgid "init.yml generation feedback"
msgstr ""

#: judge/models/problem_data.py:44 judge/models/problem_data.py:95
msgid "checker"
msgstr ""

#: judge/models/problem_data.py:45
msgid "enable unicode"
msgstr ""

#: judge/models/problem_data.py:46
msgid "disable bigInteger / bigDecimal"
msgstr ""

#: judge/models/problem_data.py:47 judge/models/problem_data.py:96
msgid "checker arguments"
msgstr ""

#: judge/models/problem_data.py:48
msgid "Checker arguments as a JSON object."
msgstr ""

#: judge/models/problem_data.py:80
msgid "problem data set"
msgstr ""

#: judge/models/problem_data.py:82
msgid "case position"
msgstr ""

#: judge/models/problem_data.py:83
msgid "case type"
msgstr ""

#: judge/models/problem_data.py:84
msgid "Normal case"
msgstr ""

#: judge/models/problem_data.py:85
msgid "Batch start"
msgstr ""

#: judge/models/problem_data.py:86
msgid "Batch end"
msgstr ""

#: judge/models/problem_data.py:88
msgid "input file name"
msgstr ""

#: judge/models/problem_data.py:89
msgid "output file name"
msgstr ""

#: judge/models/problem_data.py:90
msgid "generator arguments"
msgstr ""

#: judge/models/problem_data.py:91
msgid "point value"
msgstr ""

#: judge/models/problem_data.py:92
msgid "case is pretest?"
msgstr ""

#: judge/models/problem_data.py:97
msgid "checker arguments as a JSON object"
msgstr ""

#: judge/models/problem_data.py:98
msgid "batch dependencies"
msgstr ""

#: judge/models/problem_data.py:99
msgid "batch dependencies as a comma-separated list of integers"
msgstr ""

#: judge/models/profile.py:42
msgid "organization title"
msgstr ""

#: judge/models/profile.py:43
msgid "organization slug"
msgstr ""

#: judge/models/profile.py:44
msgid "Organization name shown in URLs."
msgstr ""

#: judge/models/profile.py:46
msgid "Displayed beside user name during contests."
msgstr ""

#: judge/models/profile.py:47
msgid "organization description"
msgstr ""

#: judge/models/profile.py:48 judge/models/profile.py:112
msgid "administrators"
msgstr ""

#: judge/models/profile.py:49
msgid "Those who can edit this organization."
msgstr ""

#: judge/models/profile.py:50
msgid "creation date"
msgstr ""

#: judge/models/profile.py:51
msgid "is open organization?"
msgstr ""

#: judge/models/profile.py:52
msgid "Allow joining organization."
msgstr ""

#: judge/models/profile.py:53
msgid "maximum size"
msgstr ""

#: judge/models/profile.py:54
msgid "Maximum amount of users in this organization, only applicable to private organizations."
msgstr ""

#: judge/models/profile.py:56 judge/models/profile.py:111
msgid "Student access code."
msgstr ""

#: judge/models/profile.py:60
msgid "This image will replace the default site logo for users viewing the organization."
msgstr ""

#: judge/models/profile.py:62
msgid "class membership required"
msgstr ""

#: judge/models/profile.py:63
msgid "Whether members are compelled to select a class when joining."
msgstr ""

#: judge/models/profile.py:67
msgid "Class membership cannot be enforced when organization has open enrollment."
msgstr ""

#: judge/models/profile.py:95
msgid "Administer organizations"
msgstr ""

#: judge/models/profile.py:96
msgid "Edit all organizations"
msgstr ""

#: judge/models/profile.py:98 judge/models/profile.py:103
#: judge/models/profile.py:161 judge/models/profile.py:381
msgid "organization"
msgstr ""

#: judge/models/profile.py:104
msgid "The organization that this class belongs to."
msgstr "Осы сыныпқа жататын ұйым."

#: judge/models/profile.py:106
msgid "class name"
msgstr ""

#: judge/models/profile.py:107
msgid "class slug"
msgstr ""

#: judge/models/profile.py:107
msgid "Class name shown in URLs."
msgstr ""

#: judge/models/profile.py:108
msgid "class description"
msgstr ""

#: judge/models/profile.py:109
msgid "is class active"
msgstr ""

#: judge/models/profile.py:113
msgid "Those who can approve membership to this class."
msgstr ""

#: judge/models/profile.py:114
msgid "members"
msgstr ""

#: judge/models/profile.py:128
#, python-format
msgid "%(class)s in %(organization)s"
msgstr ""

#: judge/models/profile.py:142 judge/models/profile.py:389
msgid "class"
msgstr ""

#: judge/models/profile.py:148
msgid "user associated"
msgstr ""

#: judge/models/profile.py:149
msgid "self-description"
msgstr ""

#: judge/models/profile.py:150
msgid "time zone"
msgstr ""

#: judge/models/profile.py:152
msgid "preferred language"
msgstr ""

#: judge/models/profile.py:157
msgid "Ace theme"
msgstr ""

#: judge/models/profile.py:158
msgid "site theme"
msgstr ""

#: judge/models/profile.py:159
msgid "last access time"
msgstr ""

#: judge/models/profile.py:160
msgid "last IP"
msgstr ""

#: judge/models/profile.py:163
msgid "display rank"
msgstr ""

#: judge/models/profile.py:165
msgid "Normal User"
msgstr ""

#: judge/models/profile.py:166
msgid "Problem Setter"
msgstr ""

#: judge/models/profile.py:167 templates/base.html:221
#: templates/comments/list.html:97 templates/contest/contest-list-tabs.html:25
#: templates/contest/ranking-table.html:51
#: templates/problem/problem-list-tabs.html:6
#: templates/submission/info-base.html:15
#: templates/submission/submission-list-tabs.html:15
#: templates/ticket/message.html:18
msgid "Admin"
msgstr ""

#: judge/models/profile.py:168
msgid "comment mute"
msgstr ""

#: judge/models/profile.py:168
msgid "Some users are at their best when silent."
msgstr ""

#: judge/models/profile.py:170
msgid "unlisted user"
msgstr ""

#: judge/models/profile.py:170
msgid "User will not be ranked."
msgstr ""

#: judge/models/profile.py:173
msgid "banned from voting on problem point values"
msgstr ""

#: judge/models/profile.py:174
msgid "User will not be able to vote on problems' point values."
msgstr ""

#: judge/models/profile.py:178
msgid "user script"
msgstr ""

#: judge/models/profile.py:179
msgid "User-defined JavaScript for site customization."
msgstr ""

#: judge/models/profile.py:180
msgid "current contest"
msgstr ""

#: judge/models/profile.py:182
msgid "math engine"
msgstr ""

#: judge/models/profile.py:184
msgid "The rendering engine used to render math."
msgstr ""

#: judge/models/profile.py:185
msgid "TOTP 2FA enabled"
msgstr ""

#: judge/models/profile.py:186
msgid "Check to enable TOTP-based two-factor authentication."
msgstr ""

#: judge/models/profile.py:187
msgid "WebAuthn 2FA enabled"
msgstr ""

#: judge/models/profile.py:188
msgid "Check to enable WebAuthn-based two-factor authentication."
msgstr ""

#: judge/models/profile.py:189
msgid "TOTP key"
msgstr ""

#: judge/models/profile.py:190
msgid "32-character Base32-encoded key for TOTP."
msgstr "TOTP үшін 32-таңбалы База32-кодталған кілт."

#: judge/models/profile.py:192
msgid "TOTP key must be empty or Base32."
msgstr ""

#: judge/models/profile.py:193
msgid "scratch codes"
msgstr "скретч кодтар"

#: judge/models/profile.py:194
msgid "JSON array of 16-character Base32-encoded codes for scratch codes."
msgstr ""

#: judge/models/profile.py:198
msgid "Scratch codes must be empty or a JSON array of 16-character Base32 codes."
msgstr ""

#: judge/models/profile.py:200
msgid "last TOTP timecode"
msgstr ""

#: judge/models/profile.py:201
msgid "API token"
msgstr ""

#: judge/models/profile.py:202
msgid "64-character hex-encoded API access token."
msgstr ""

#: judge/models/profile.py:204
msgid "API token must be None or hexadecimal"
msgstr ""

#: judge/models/profile.py:205
msgid "internal notes"
msgstr ""

#: judge/models/profile.py:206
msgid "Notes for administrators regarding this user."
msgstr ""

#: judge/models/profile.py:207
msgid "last data download time"
msgstr ""

#: judge/models/profile.py:208
msgid "display name override"
msgstr ""

#: judge/models/profile.py:209
msgid "Name displayed in place of username."
msgstr ""

#: judge/models/profile.py:335
msgid "Shows in-progress development stuff"
msgstr ""

#: judge/models/profile.py:336
msgid "Edit TOTP settings"
msgstr ""

#: judge/models/profile.py:338
msgid "user profile"
msgstr ""

#: judge/models/profile.py:339
msgid "user profiles"
msgstr ""

#: judge/models/profile.py:351
msgid "device name"
msgstr ""

#: judge/models/profile.py:352
msgid "credential ID"
msgstr ""

#: judge/models/profile.py:353
msgid "public key"
msgstr ""

#: judge/models/profile.py:354
msgid "sign counter"
msgstr ""

#: judge/models/profile.py:372
#, python-format
msgid "WebAuthn credential: %(name)s"
msgstr ""

#: judge/models/profile.py:375
msgid "WebAuthn credential"
msgstr ""

#: judge/models/profile.py:376
msgid "WebAuthn credentials"
msgstr ""

#: judge/models/profile.py:383
msgid "request time"
msgstr ""

#: judge/models/profile.py:384
msgid "state"
msgstr ""

#: judge/models/profile.py:385 templates/organization/requests/tabs.html:4
msgid "Pending"
msgstr ""

#: judge/models/profile.py:386 templates/organization/requests/tabs.html:10
msgid "Approved"
msgstr ""

#: judge/models/profile.py:387 templates/organization/requests/tabs.html:13
msgid "Rejected"
msgstr ""

#: judge/models/profile.py:390
msgid "reason"
msgstr ""

#: judge/models/profile.py:399
msgid "organization join request"
msgstr ""

#: judge/models/profile.py:400
msgid "organization join requests"
msgstr ""

#: judge/models/runtime.py:19
msgid "short identifier"
msgstr ""

#: judge/models/runtime.py:20
msgid "The identifier for this language; the same as its executor id for judges."
msgstr ""

#: judge/models/runtime.py:22
msgid "long name"
msgstr "ұзақ атауы"

#: judge/models/runtime.py:23
msgid "Longer name for the language, e.g. \"Python 2\" or \"C++11\"."
msgstr ""

#: judge/models/runtime.py:25
msgid "More readable, but short, name to display publicly; e.g. \"PY2\" or \"C++11\". If left blank, it will default to the short identifier."
msgstr ""

#: judge/models/runtime.py:29
msgid "common name"
msgstr ""

#: judge/models/runtime.py:30
msgid "Common name for the language. For example, the common name for C++03, C++11, and C++14 would be \"C++\"."
msgstr ""

#: judge/models/runtime.py:32
msgid "ace mode name"
msgstr ""

#: judge/models/runtime.py:33
msgid "Language ID for Ace.js editor highlighting, appended to \"mode-\" to determine the Ace JavaScript file to use, e.g., \"python\"."
msgstr ""

#: judge/models/runtime.py:35
msgid "pygments name"
msgstr ""

#: judge/models/runtime.py:36
msgid "Language ID for Pygments highlighting in source windows."
msgstr ""

#: judge/models/runtime.py:37
msgid "code template"
msgstr ""

#: judge/models/runtime.py:38
msgid "Code template to display in submission editor."
msgstr ""

#: judge/models/runtime.py:39
msgid "runtime info override"
msgstr ""

#: judge/models/runtime.py:40
msgid "Do not set this unless you know what you're doing! It will override the usually more specific, judge-provided runtime info!"
msgstr ""

#: judge/models/runtime.py:42
msgid "language description"
msgstr ""

#: judge/models/runtime.py:43
msgid "Use this field to inform users of quirks with your environment, additional restrictions, etc."
msgstr ""

#: judge/models/runtime.py:45
msgid "extension"
msgstr ""

#: judge/models/runtime.py:46
msgid "The extension of source files, e.g., \"py\" or \"cpp\"."
msgstr ""

#: judge/models/runtime.py:112
msgid "languages"
msgstr ""

#: judge/models/runtime.py:116
msgid "language to which this runtime belongs"
msgstr ""

#: judge/models/runtime.py:117
msgid "judge on which this runtime exists"
msgstr ""

#: judge/models/runtime.py:118
msgid "runtime name"
msgstr ""

#: judge/models/runtime.py:119
msgid "runtime version"
msgstr ""

#: judge/models/runtime.py:120
msgid "order in which to display this runtime"
msgstr ""

#: judge/models/runtime.py:124
msgid "judge name"
msgstr ""

#: judge/models/runtime.py:124
msgid "Server name, hostname-style."
msgstr ""

#: judge/models/runtime.py:126
msgid "time of creation"
msgstr ""

#: judge/models/runtime.py:127
msgid "A key to authenticate this judge."
msgstr ""

#: judge/models/runtime.py:128
msgid "authentication key"
msgstr ""

#: judge/models/runtime.py:129
msgid "block judge"
msgstr ""

#: judge/models/runtime.py:130
msgid "Whether this judge should be blocked from connecting, even if its key is correct."
msgstr ""

#: judge/models/runtime.py:132
msgid "disable judge"
msgstr ""

#: judge/models/runtime.py:133
msgid "Whether this judge should be removed from judging queue."
msgstr ""

#: judge/models/runtime.py:134
msgid "judge tier"
msgstr ""

#: judge/models/runtime.py:135
msgid "The tier of this judge. Only online judges of the minimum tier will be used. This is used for high-availability."
msgstr ""

#: judge/models/runtime.py:137
msgid "judge online status"
msgstr ""

#: judge/models/runtime.py:138
msgid "judge start time"
msgstr ""

#: judge/models/runtime.py:139
msgid "response time"
msgstr ""

#: judge/models/runtime.py:140
msgid "system load"
msgstr ""

#: judge/models/runtime.py:141
msgid "Load for the last minute, divided by processors to be fair."
msgstr ""

#: judge/models/runtime.py:143
msgid "last connected IP"
msgstr ""

#: judge/models/runtime.py:145 judge/models/runtime.py:194
msgid "judges"
msgstr ""

#: judge/models/runtime.py:193
msgid "judge"
msgstr ""

#: judge/models/submission.py:22 judge/models/submission.py:50
#: judge/utils/problems.py:66
msgid "Accepted"
msgstr "Қабылданды (AC)"

#: judge/models/submission.py:23 judge/models/submission.py:51
msgid "Wrong Answer"
msgstr "Қате Жауап (WA)"

#: judge/models/submission.py:24 judge/models/submission.py:53
msgid "Time Limit Exceeded"
msgstr "Уақыт шектеуі асырылды (TLE)"

#: judge/models/submission.py:25 judge/models/submission.py:54
msgid "Memory Limit Exceeded"
msgstr "Жад шекеуі асырылды (MLE)"

#: judge/models/submission.py:26 judge/models/submission.py:55
msgid "Output Limit Exceeded"
msgstr "Шығару шектеуі асырылды (OLE)"

#: judge/models/submission.py:27 judge/models/submission.py:56
msgid "Invalid Return"
msgstr "Жарамсыз қайтару (IR)"

#: judge/models/submission.py:28 judge/models/submission.py:57
msgid "Runtime Error"
msgstr "Орындалу кезіндегі қате (RE)"

#: judge/models/submission.py:29 judge/models/submission.py:44
#: judge/models/submission.py:58 judge/utils/problems.py:68
msgid "Compile Error"
msgstr "Компиляциялық қате (CE)"

#: judge/models/submission.py:30 judge/models/submission.py:43
msgid "Internal Error"
msgstr "Ішкі қате (IR)"

#: judge/models/submission.py:31 judge/models/submission.py:52
msgid "Short Circuited"
msgstr ""

#: judge/models/submission.py:32 judge/models/submission.py:45
#: judge/models/submission.py:64
msgid "Aborted"
msgstr "Тоқтатылды"

#: judge/models/submission.py:39 judge/models/submission.py:60
msgid "Queued"
msgstr ""

#: judge/models/submission.py:40 judge/models/submission.py:61
#: polygon/models.py:39
msgid "Processing"
msgstr ""

#: judge/models/submission.py:41 judge/models/submission.py:62
msgid "Grading"
msgstr ""

#: judge/models/submission.py:42 judge/models/submission.py:63
#: polygon/models.py:40
msgid "Completed"
msgstr ""

#: judge/models/submission.py:59
msgid "Internal Error (judging server error)"
msgstr ""

#: judge/models/submission.py:69
msgid "submission time"
msgstr ""

#: judge/models/submission.py:70 judge/models/submission.py:282
msgid "execution time"
msgstr "орындалу уақыты"

#: judge/models/submission.py:71 judge/models/submission.py:283
msgid "memory usage"
msgstr ""

#: judge/models/submission.py:72 judge/models/submission.py:284
msgid "points granted"
msgstr ""

#: judge/models/submission.py:73
msgid "submission language"
msgstr ""

#: judge/models/submission.py:75
msgid "status"
msgstr "күй"

#: judge/models/submission.py:76
msgid "result"
msgstr ""

#: judge/models/submission.py:78
msgid "compile errors"
msgstr "компляциялық қателер"

#: judge/models/submission.py:80
msgid "batched cases"
msgstr ""

#: judge/models/submission.py:81
msgid "test case points"
msgstr ""

#: judge/models/submission.py:82
msgid "test case total points"
msgstr ""

#: judge/models/submission.py:83
msgid "judged on"
msgstr ""

#: judge/models/submission.py:85
msgid "submission judge time"
msgstr ""

#: judge/models/submission.py:86
msgid "last rejudge date by admin"
msgstr ""

#: judge/models/submission.py:87
msgid "was ran on pretests only"
msgstr ""

#: judge/models/submission.py:90
msgid "submission lock"
msgstr ""

#: judge/models/submission.py:198
#, python-format
msgid "Submission %(id)d of %(problem)s by %(user)s"
msgstr ""

#: judge/models/submission.py:223
msgid "Abort any submission"
msgstr ""

#: judge/models/submission.py:224
msgid "Rejudge the submission"
msgstr ""

#: judge/models/submission.py:225
msgid "Rejudge a lot of submissions"
msgstr ""

#: judge/models/submission.py:226
msgid "Submit without limit"
msgstr ""

#: judge/models/submission.py:227
msgid "View all submission"
msgstr ""

#: judge/models/submission.py:228
msgid "Resubmit others' submission"
msgstr ""

#: judge/models/submission.py:229
msgid "Change lock status of submission"
msgstr ""

#: judge/models/submission.py:232
msgid "submissions"
msgstr "жөнелтілімдер"

#: judge/models/submission.py:262 judge/models/submission.py:278
msgid "associated submission"
msgstr ""

#: judge/models/submission.py:264
msgid "source code"
msgstr ""

#: judge/models/submission.py:267
#, python-format
msgid "Source of %(submission)s"
msgstr ""

#: judge/models/submission.py:270
msgid "submission source"
msgstr ""

#: judge/models/submission.py:271
msgid "submission sources"
msgstr ""

#: judge/models/submission.py:280
msgid "test case ID"
msgstr ""

#: judge/models/submission.py:281
msgid "status flag"
msgstr ""

#: judge/models/submission.py:285
msgid "points possible"
msgstr ""

#: judge/models/submission.py:286
msgid "batch number"
msgstr ""

#: judge/models/submission.py:287
msgid "judging feedback"
msgstr ""

#: judge/models/submission.py:288
msgid "extended judging feedback"
msgstr ""

#: judge/models/submission.py:289
msgid "program output"
msgstr ""

#: judge/models/submission.py:303
msgid "submission test case"
msgstr ""

#: judge/models/submission.py:304
msgid "submission test cases"
msgstr ""

#: judge/models/ticket.py:10
msgid "ticket title"
msgstr "өтінім атауы"

#: judge/models/ticket.py:11
msgid "ticket creator"
msgstr ""

#: judge/models/ticket.py:13
msgid "creation time"
msgstr ""

#: judge/models/ticket.py:14
msgid "assignees"
msgstr ""

#: judge/models/ticket.py:16
msgid "quick notes"
msgstr ""

#: judge/models/ticket.py:17
msgid "Staff notes for this issue to aid in processing."
msgstr ""

#: judge/models/ticket.py:18
msgid "linked item type"
msgstr ""

#: judge/models/ticket.py:20
msgid "linked item ID"
msgstr ""

#: judge/models/ticket.py:22
msgid "is ticket open?"
msgstr ""

#: judge/models/ticket.py:25 judge/models/ticket.py:30
msgid "ticket"
msgstr ""

#: judge/models/ticket.py:26
msgid "tickets"
msgstr ""

#: judge/models/ticket.py:34
msgid "message body"
msgstr ""

#: judge/models/ticket.py:35
msgid "message time"
msgstr ""

#: judge/models/ticket.py:38
msgid "ticket message"
msgstr ""

#: judge/models/ticket.py:39
msgid "ticket messages"
msgstr ""

#: judge/ratings.py:194
msgid "Newbie"
msgstr ""

#: judge/ratings.py:195
msgid "Amateur"
msgstr ""

#: judge/ratings.py:196
msgid "Expert"
msgstr ""

#: judge/ratings.py:197
msgid "Candidate Master"
msgstr ""

#: judge/ratings.py:198
msgid "Master"
msgstr ""

#: judge/ratings.py:199
msgid "Grandmaster"
msgstr ""

#: judge/ratings.py:200
msgid "Target"
msgstr ""

#: judge/tasks/contest.py:19
msgid "Recalculating contest scores"
msgstr ""

#: judge/tasks/contest.py:40
msgid "Running MOSS"
msgstr ""

#: judge/tasks/submission.py:47
msgid "Modifying submissions"
msgstr ""

#: judge/tasks/submission.py:60
msgid "Recalculating user points"
msgstr ""

#: judge/tasks/user.py:49
msgid "Applying filters"
msgstr ""

#: judge/tasks/user.py:64
msgid "Preparing your submission data"
msgstr ""

#: judge/tasks/user.py:95
msgid "Preparing your comment data"
msgstr ""

#: judge/utils/mail.py:18
msgid "Your email provider is not allowed due to history of abuse. Please use a reputable email provider."
msgstr ""

#: judge/utils/pdfoid.py:22
#, python-brace-format
msgid "Page {page_number} of {total_pages}"
msgstr ""

#: judge/utils/problem_data.py:64
msgid "Empty batches not allowed."
msgstr ""

#: judge/utils/problem_data.py:83
#, python-format
msgid "Points must be defined for non-batch case #%d."
msgstr ""

#: judge/utils/problem_data.py:88
#, python-format
msgid "Input file for case %d does not exist: %s"
msgstr ""

#: judge/utils/problem_data.py:91
#, python-format
msgid "Output file for case %d does not exist: %s"
msgstr ""

#: judge/utils/problem_data.py:117
#, python-format
msgid "Batch start case #%d requires points."
msgstr ""

#: judge/utils/problem_data.py:124
#, python-format
msgid "Dependencies must be a comma-separated list of integers for batch start case #%d."
msgstr ""

#: judge/utils/problem_data.py:129
#, python-format
msgid "Dependencies must depend on previous batches for batch start case #%d."
msgstr ""

#: judge/utils/problem_data.py:132
#, python-format
msgid "Dependencies must be positive for batch start case #%d."
msgstr ""

#: judge/utils/problem_data.py:154
#, python-format
msgid "Attempt to end batch outside of one in case #%d."
msgstr ""

#: judge/utils/problem_data.py:172
msgid "How did you corrupt the zip path?"
msgstr ""

#: judge/utils/problem_data.py:178
msgid "How did you corrupt the generator path?"
msgstr ""

#: judge/utils/problems.py:67
msgid "Wrong"
msgstr "Қате"

#: judge/utils/problems.py:69
msgid "Timeout"
msgstr "Уақыт шегінен асып кетті"

#: judge/utils/problems.py:70
msgid "Error"
msgstr "Қате"

#: judge/utils/pwned.py:109
msgid "This password is too common."
msgstr "Бұл құпиясөз тым кең таралған."

#: judge/utils/pwned.py:112
msgid "Your password can't be a commonly used password."
msgstr "Сіздің құпиясөзіңіз жиі қолданылатын құпиясөз бола алмайды."

#: judge/utils/timedelta.py:49
msgctxt "time format with day"
msgid "%d day %h:%m:%s"
msgid_plural "%d days %h:%m:%s"
msgstr[0] "%d күн %h:%m:%s"
msgstr[1] "%d күн %h:%m:%s"

#: judge/utils/timedelta.py:53
msgctxt "time format without day"
msgid "%h:%m:%s"
msgstr "%h:%m:%s"

#: judge/utils/timedelta.py:59
msgctxt "time format no seconds with day"
msgid "%d day %h:%m"
msgid_plural "%d days %h:%m"
msgstr[0] "%d күн %h:%m"
msgstr[1] "%d күн %h:%m"

#: judge/utils/timedelta.py:61
#, python-format
msgid "%d day"
msgid_plural "%d days"
msgstr[0] "%d күн"
msgstr[1] "%d күн"

#: judge/utils/timedelta.py:63
msgctxt "hours and minutes"
msgid "%h:%m"
msgstr ""

#: judge/views/blog.py:37
#, python-format
msgid "Page %d of Posts"
msgstr ""

#: judge/views/comment.py:28
msgid "Messing around, are we?"
msgstr ""

#: judge/views/comment.py:37
msgid "You must solve at least one problem before you can vote."
msgstr ""

#: judge/views/comment.py:51
msgid "Comment not found."
msgstr ""

#: judge/views/comment.py:54
msgid "You cannot vote on your own comments."
msgstr ""

#: judge/views/comment.py:72
msgid "You already voted."
msgstr ""

#: judge/views/comment.py:135 judge/views/organization.py:386
msgid "Edited from site"
msgstr ""

#: judge/views/comment.py:160
msgid "Editing comment"
msgstr ""

#: judge/views/contests.py:58 judge/views/contests.py:248
#: judge/views/contests.py:251 judge/views/contests.py:458
msgid "No such contest"
msgstr "Мұндай сайыс жоқ"

#: judge/views/contests.py:59 judge/views/contests.py:249
#, python-format
msgid "Could not find a contest with the key \"%s\"."
msgstr ""

#: judge/views/contests.py:72
msgid "Contests"
msgstr "Сайыстар"

#: judge/views/contests.py:252
msgid "Could not find such contest."
msgstr ""

#: judge/views/contests.py:255
#, python-format
msgid "Access to contest \"%s\" denied"
msgstr ""

#: judge/views/contests.py:302
msgid "Clone Contest"
msgstr ""

#: judge/views/contests.py:336
#, python-format
msgid "Cloned contest from %s"
msgstr ""

#: judge/views/contests.py:372
msgid "Contest not ongoing"
msgstr ""

#: judge/views/contests.py:373
#, python-format
msgid "\"%s\" is not currently ongoing."
msgstr ""

#: judge/views/contests.py:378
msgid "Banned from joining"
msgstr ""

#: judge/views/contests.py:379
msgid "You have been declared persona non grata for this contest. You are permanently barred from joining this contest."
msgstr ""

#: judge/views/contests.py:409
msgid "Cannot enter"
msgstr ""

#: judge/views/contests.py:410
msgid "You are not able to join this contest."
msgstr ""

#: judge/views/contests.py:448
#, python-format
msgid "Enter access code for \"%s\""
msgstr ""

#: judge/views/contests.py:459
#, python-format
msgid "You are not in contest \"%s\"."
msgstr ""

#: judge/views/contests.py:517
#, python-format
msgid "Contests in %(month)s"
msgstr ""

#: judge/views/contests.py:517
msgid "F Y"
msgstr ""

#: judge/views/contests.py:575
#, python-format
msgid "%s Statistics"
msgstr ""

#: judge/views/contests.py:750
#, python-format
msgid "%s Rankings"
msgstr ""

#: judge/views/contests.py:758
msgid "???"
msgstr ""

#: judge/views/contests.py:774
#, python-format
msgid "Your participation in %(contest)s"
msgstr ""

#: judge/views/contests.py:775
#, python-format
msgid "%(user)s's participation in %(contest)s"
msgstr ""

#: judge/views/contests.py:784
msgid "Live"
msgstr ""

#: judge/views/contests.py:796 templates/contest/contest-tabs.html:13
msgid "Participation"
msgstr "Қатысу"

#: judge/views/contests.py:840
#, python-format
msgid "%s MOSS Results"
msgstr ""

#: judge/views/contests.py:867
#, python-format
msgid "Running MOSS for %s..."
msgstr ""

#: judge/views/contests.py:890
#, python-format
msgid "Contest tag: %s"
msgstr ""

#: judge/views/error.py:14
msgid "404 error"
msgstr "404 қате"

#: judge/views/error.py:15
#, python-format
msgid "Could not find page \"%s\""
msgstr ""

#: judge/views/error.py:22
#, python-format
msgid "no permission for %s"
msgstr "%s үшін рұқсат жоқ"

#: judge/views/error.py:30
#, python-format
msgid "corrupt page %s"
msgstr "%s бүлінген бет"

#: judge/views/language.py:12 templates/status/judge-status-table.html:10
#: templates/status/status-tabs.html:5
msgid "Runtimes"
msgstr ""

#: judge/views/organization.py:53 judge/views/organization.py:56
msgid "No such organization"
msgstr ""

#: judge/views/organization.py:54
#, python-format
msgid "Could not find an organization with the key \"%s\"."
msgstr ""

#: judge/views/organization.py:57
msgid "Could not find such organization."
msgstr ""

#: judge/views/organization.py:98 judge/views/register.py:30
#: templates/user/user-list-tabs.html:5
msgid "Organizations"
msgstr "Ұйымдар"

#: judge/views/organization.py:141
#, python-format
msgid "%s Members"
msgstr ""

#: judge/views/organization.py:167 judge/views/organization.py:170
#: judge/views/organization.py:175
msgid "Joining organization"
msgstr ""

#: judge/views/organization.py:167
msgid "You are already in the organization."
msgstr ""

#: judge/views/organization.py:170
msgid "This organization is not open."
msgstr ""

#: judge/views/organization.py:189
msgid "Leaving organization"
msgstr ""

#: judge/views/organization.py:189
#, python-format
msgid "You are not in \"%s\"."
msgstr ""

#: judge/views/organization.py:216 judge/views/organization.py:478
#, python-format
msgid "Can't request to join %s"
msgstr ""

#: judge/views/organization.py:217 judge/views/organization.py:479
#, python-format
msgid "You already have a pending request to join %s."
msgstr ""

#: judge/views/organization.py:230
#, python-format
msgid "Request to join %s"
msgstr ""

#: judge/views/organization.py:249
msgid "Join request detail"
msgstr ""

#: judge/views/organization.py:290
#, python-format
msgid "Managing join requests for %s"
msgstr ""

#: judge/views/organization.py:322
#, python-format
msgid "Your organization can only receive %d more member."
msgid_plural "Your organization can only receive %d more members."
msgstr[0] ""
msgstr[1] ""

#: judge/views/organization.py:324
#, python-format
msgid "You cannot approve %d user."
msgid_plural "You cannot approve %d users."
msgstr[0] ""
msgstr[1] ""

#: judge/views/organization.py:339
#, python-format
msgid "Approved %d user."
msgid_plural "Approved %d users."
msgstr[0] ""
msgstr[1] ""

#: judge/views/organization.py:340
#, python-format
msgid "Rejected %d user."
msgid_plural "Rejected %d users."
msgstr[0] ""
msgstr[1] ""

#: judge/views/organization.py:370
#, python-format
msgid "Editing %s"
msgstr ""

#: judge/views/organization.py:394 judge/views/organization.py:402
msgid "Can't edit organization"
msgstr ""

#: judge/views/organization.py:395
msgid "You are not allowed to edit this organization."
msgstr ""

#: judge/views/organization.py:403
msgid "You are not allowed to kick people from this organization."
msgstr ""

#: judge/views/organization.py:408 judge/views/organization.py:412
msgid "Can't kick user"
msgstr ""

#: judge/views/organization.py:409
msgid "The user you are trying to kick does not exist!"
msgstr ""

#: judge/views/organization.py:413
#, python-format
msgid "The user you are trying to kick is not in organization: %s"
msgstr ""

#: judge/views/organization.py:450
#, python-brace-format
msgid "Class {name} in {organization}"
msgstr ""

#: judge/views/organization.py:456
#, python-brace-format
msgid "Class {name} - {organization}"
msgstr ""

#: judge/views/organization.py:484
#, python-brace-format
msgid "Request to join {name} in {organization}"
msgstr ""

#: judge/views/problem.py:71
msgid "No such problem"
msgstr ""

#: judge/views/problem.py:72
#, python-format
msgid "Could not find a problem with the code \"%s\"."
msgstr "\"%s\" коды бар есепті табу мүмкін болмады."

#: judge/views/problem.py:114 judge/views/problem.py:117
#, python-brace-format
msgid "Editorial for {0}"
msgstr ""

#: judge/views/problem.py:138
msgid "No such editorial"
msgstr ""

#: judge/views/problem.py:139
#, python-format
msgid "Could not find an editorial with the code \"%s\"."
msgstr "\"%s\" коды бар талдауды табу мүмкін болмады."

#: judge/views/problem.py:241
msgid "Not allowed to vote on this problem."
msgstr ""

#: judge/views/problem.py:264
msgid "Not allowed to delete votes on this problem."
msgstr ""

#: judge/views/problem.py:267
msgid "success"
msgstr ""

#: judge/views/problem.py:650 judge/views/problem.py:658
#, python-format
msgid "Submit to %s"
msgstr "%s есебіне жөнелту"

#: judge/views/problem.py:703
msgid "You submitted too many submissions."
msgstr ""

#: judge/views/problem.py:707
msgid "Banned from submitting"
msgstr ""

#: judge/views/problem.py:708
msgid "You have been declared persona non grata for this problem. You are permanently barred from submitting to this problem."
msgstr ""

#: judge/views/problem.py:712
msgid "Too many submissions"
msgstr "Тым көп жөнелтілімдер жасадыңыз"

#: judge/views/problem.py:713
msgid "You have exceeded the submission limit for this problem."
msgstr ""

#: judge/views/problem.py:763
msgid "Do you want me to ban you?"
msgstr ""

#: judge/views/problem.py:781
msgid "Clone Problem"
msgstr ""

#: judge/views/problem.py:808
#, python-format
msgid "Cloned problem from %s"
msgstr ""

#: judge/views/problem_data.py:38
msgid "Checker arguments must be a JSON object."
msgstr ""

#: judge/views/problem_data.py:40
msgid "Checker arguments is invalid JSON."
msgstr ""

#: judge/views/problem_data.py:47
msgid "Your zip file is invalid!"
msgstr ""

#: judge/views/problem_data.py:51
msgid "Zip files must end in '.zip'"
msgstr ""

#: judge/views/problem_data.py:58
msgid "Generators must not be named init.yml."
msgstr ""

#: judge/views/problem_data.py:119 judge/views/problem_data.py:122
#, python-brace-format
msgid "Comparing submissions for {0}"
msgstr ""

#: judge/views/problem_data.py:158
#, python-brace-format
msgid "Editing data for {0}"
msgstr ""

#: judge/views/problem_data.py:161
#, python-format
msgid "Editing data for %s"
msgstr ""

#: judge/views/problem_data.py:268 judge/views/problem_data.py:269
#, python-format
msgid "Generated init.yml for %s"
msgstr ""

#: judge/views/problem_manage.py:50 judge/views/problem_manage.py:53
#, python-format
msgid "Managing submissions for %s"
msgstr ""

#: judge/views/problem_manage.py:96
#, python-format
msgid "Rejudging selected submissions for %s..."
msgstr ""

#: judge/views/problem_manage.py:111
#, python-format
msgid "Rescoring all submissions for %s..."
msgstr ""

#: judge/views/problem_manage.py:120
#, python-format
msgid "Successfully scheduled %d submission for rejudging."
msgid_plural "Successfully scheduled %d submissions for rejudging."
msgstr[0] ""
msgstr[1] ""

#: judge/views/ranked_submission.py:67 judge/views/ranked_submission.py:70
#, python-format
msgid "Best solutions for %s"
msgstr ""

#: judge/views/ranked_submission.py:84 judge/views/ranked_submission.py:93
#, python-format
msgid "Best solutions for %(problem)s in %(contest)s"
msgstr ""

#: judge/views/ranked_submission.py:87 judge/views/ranked_submission.py:99
#, python-format
msgid "Best solutions for problem %(number)s in %(contest)s"
msgstr ""

#: judge/views/register.py:23
msgid "A username must contain letters, numbers, or underscores."
msgstr ""

#: judge/views/register.py:25 templates/registration/registration_form.html:173
msgid "Timezone"
msgstr "Уақыт белдеуі"

#: judge/views/register.py:27
msgid "Preferred language"
msgstr ""

#: judge/views/register.py:34
msgid "Subscribe to newsletter?"
msgstr ""

#: judge/views/register.py:41
#, python-format
msgid "The email address \"%s\" is already taken. Only one registration is allowed per address."
msgstr ""

#: judge/views/register.py:57
msgid "Register"
msgstr "Тіркелу"

#: judge/views/register.py:93
msgid "Activation Key Invalid"
msgstr ""

#: judge/views/register.py:104
msgid "Authentication failure"
msgstr ""

#: judge/views/stats.py:23
msgid "Other"
msgstr ""

#: judge/views/stats.py:62
msgid "Language statistics"
msgstr ""

#: judge/views/status.py:23 templates/submission/list.html:310
msgid "Status"
msgstr "Күй"

#: judge/views/status.py:108
msgid "Version"
msgstr ""

#: judge/views/submission.py:71
#, python-format
msgid "Permission denied. Solve %(problem)s in order to view it."
msgstr ""

#: judge/views/submission.py:76 judge/views/submission.py:78
msgid "Can't access submission"
msgstr ""

#: judge/views/submission.py:78
msgid "Permission denied."
msgstr ""

#: judge/views/submission.py:82 judge/views/submission.py:89
#, python-format
msgid "Submission of %(problem)s by %(user)s"
msgstr ""

#: judge/views/submission.py:233 judge/views/submission.py:234
#: templates/problem/problem.html:132
msgid "All submissions"
msgstr "Барлық жөнелтілімдер"

#: judge/views/submission.py:400 judge/views/submission.py:405
msgid "All my submissions"
msgstr "Менің барлық жөнелтілімдерім"

#: judge/views/submission.py:401 judge/views/submission.py:406
#, python-format
msgid "All submissions by %s"
msgstr ""

#: judge/views/submission.py:434 judge/views/submission.py:437
#, python-format
msgid "All submissions for %s"
msgstr ""

#: judge/views/submission.py:498 judge/views/submission.py:505
#, python-format
msgid "My submissions for %(problem)s"
msgstr ""

#: judge/views/submission.py:499 judge/views/submission.py:509
#, python-format
msgid "%(user)s's submissions for %(problem)s"
msgstr ""

#: judge/views/submission.py:609 judge/views/submission.py:624
#, python-format
msgid "My submissions in %(contest)s"
msgstr ""

#: judge/views/submission.py:610 judge/views/submission.py:628
#, python-format
msgid "%(user)s's submissions in %(contest)s"
msgstr ""

#: judge/views/submission.py:646 judge/views/submission.py:664
#, python-brace-format
msgid "{user}'s submissions for {problem} in {contest}"
msgstr ""

#: judge/views/submission.py:651 judge/views/submission.py:672
#, python-brace-format
msgid "{user}'s submissions for problem {number} in {contest}"
msgstr ""

#: judge/views/ticket.py:33 judge/views/ticket.py:39
msgid "Ticket title"
msgstr "Өтінім атауы"

#: judge/views/ticket.py:40
msgid "Issue description"
msgstr ""

#: judge/views/ticket.py:48
msgid "You must solve at least one problem before you can create a ticket."
msgstr ""

#: judge/views/ticket.py:91 judge/views/ticket.py:94
#, python-format
msgid "New ticket for %s"
msgstr "%s үшін жаңа өтінім"

#: judge/views/ticket.py:148
#, python-format
msgid "%(title)s - Ticket %(id)d"
msgstr ""

#: judge/views/ticket.py:255
#, python-format
msgid "Tickets - Page %(number)d of %(total)d"
msgstr ""

#: judge/views/ticket.py:307
#, python-format
msgid "New Ticket: %s"
msgstr "Жаңа өтінім:%s"

#: judge/views/ticket.py:308
#, python-format
msgid "#%(id)d, assigned to: %(users)s"
msgstr ""

#: judge/views/ticket.py:310
msgid ", "
msgstr ""

#: judge/views/ticket.py:310
msgid "no one"
msgstr ""

#: judge/views/ticket.py:330
#, python-format
msgid "New Ticket Message For: %s"
msgstr ""

#: judge/views/two_factor.py:50
msgid "Enable Two-factor Authentication"
msgstr ""

#: judge/views/two_factor.py:110
msgid "Edit Two-factor Authentication"
msgstr ""

#: judge/views/two_factor.py:118
msgid "Disable Two-factor Authentication"
msgstr ""

#: judge/views/two_factor.py:167
msgid "Invalid WebAuthn response"
msgstr ""

#: judge/views/two_factor.py:170
msgid "Invalid name"
msgstr ""

#: judge/views/two_factor.py:223
msgid "Staff may not disable 2FA"
msgstr ""

#: judge/views/two_factor.py:231
msgid "Perform Two-factor Authentication"
msgstr ""

#: judge/views/user.py:83
msgid "No such user"
msgstr ""

#: judge/views/user.py:83
#, python-format
msgid "No user handle \"%s\"."
msgstr ""

#: judge/views/user.py:87
msgid "My account"
msgstr "Менің аккаунтым"

#: judge/views/user.py:88
#, python-format
msgid "User %s"
msgstr "Қолданушы %s"

#: judge/views/user.py:135
msgid "Login"
msgstr "Кіру"

#: judge/views/user.py:176
msgid "M j, Y, G:i"
msgstr ""

#: judge/views/user.py:300
msgid "Preparing your data..."
msgstr ""

#: judge/views/user.py:304 templates/user/edit-profile.html:349
msgid "Download your data"
msgstr ""

#: judge/views/user.py:353
msgid "Can't edit profile"
msgstr "Профильді өңдей алмайсыз"

#: judge/views/user.py:360
msgid "Updated on site"
msgstr ""

#: judge/views/user.py:392 templates/admin/auth/user/change_form.html:14
#: templates/admin/auth/user/change_form.html:17 templates/base.html:223
#: templates/user/user-tabs.html:16
msgid "Edit profile"
msgstr "Профильді жаңарту"

#: judge/views/user.py:406
msgid "Generated API token for user"
msgstr ""

#: judge/views/user.py:418
msgid "Removed API token for user"
msgstr ""

#: judge/views/user.py:428
msgid "Generated scratch codes for user"
msgstr ""

#: judge/views/user.py:434 templates/user/user-list-tabs.html:4
msgid "Leaderboard"
msgstr "Көшбасшылар тақтасы"

#: judge/views/user.py:495
msgid "You have been successfully logged out."
msgstr "Сіз жүйеден сәтті шықтыңыз."

#: judge/views/user.py:515
msgid "You have sent too many password reset requests. Please try again later."
msgstr ""

#: judge/views/user.py:521 templates/user/edit-profile.html:343
msgid "Change your email"
msgstr ""

#: judge/views/user.py:568
msgid "Email change requested"
msgstr ""

#: judge/views/user.py:569
#, python-format
msgid "Please click on the link sent to %s."
msgstr ""

#: judge/views/user.py:581
msgid "You have sent too many email change requests. Please try again later."
msgstr ""

#: judge/views/user.py:598
msgid "Invalid activation key. Please try again."
msgstr ""

#: judge/views/user.py:600
msgid "This request has expired. Please try again."
msgstr ""

#: judge/views/user.py:603
msgid "Please try again while logged in to the account this email change was originally requested from."
msgstr ""

#: judge/views/user.py:610
msgid "The email you originally requested has since been registered by another user. Please try again with a new email."
msgstr ""

#: judge/views/user.py:616
#, python-format
msgid "Changed email address from %s to %s"
msgstr ""

#: judge/views/user.py:623
msgid "Email change failed"
msgstr ""

#: judge/views/user.py:627
msgid "Email successfully changed"
msgstr ""

#: judge/views/user.py:628
#, python-format
msgid "The email attached to your account has been changed to %s."
msgstr ""

#: polygon/forms.py:10
msgid "Polygon problem ID"
msgstr ""

#: polygon/forms.py:12
msgid "Numeric problem ID from Polygon"
msgstr ""

#: polygon/forms.py:16
msgid "Problem code"
msgstr ""

#: polygon/models.py:34
msgid "Import problems from Polygon"
msgstr ""

#: polygon/models.py:41
msgid "Failed"
msgstr ""

#: polygon/problem/statement.py:279
msgid "Input"
msgstr "Енгізу"

#: polygon/problem/statement.py:283
msgid "Output"
msgstr "Шығару"

#: polygon/problem/statement.py:287
msgid "Interaction"
msgstr "Өзара әрекеттесу форматы"

#: polygon/problem/statement.py:291
msgid "Scoring"
msgstr "Бағалау жүйесі"

#: polygon/problem/statement.py:295
msgid "Samples"
msgstr "Мысалдар"

#: polygon/problem/statement.py:297
msgid "Input {}"
msgstr "Енгізу {}"

#: polygon/problem/statement.py:299
msgid "Output {}"
msgstr "Жауап {}"

#: polygon/problem/statement.py:303
msgid "Notes"
msgstr "Ескертпелер"

#: polygon/views.py:142
msgid "Problem exists"
msgstr ""

#: templates/admin/judge/contest/change_form.html:9
msgid "Are you sure you want to rejudge ALL the submissions?"
msgstr ""

#: templates/admin/judge/contest/change_form.html:17
#: templates/admin/judge/contest/change_form.html:20
msgid "Rate"
msgstr ""

#: templates/admin/judge/contest/change_list.html:9
msgid "Rate all ratable contests"
msgstr ""

#: templates/admin/judge/judge/change_form.html:16
#: templates/admin/judge/judge/change_form.html:19
msgid "Disconnect"
msgstr ""

#: templates/admin/judge/judge/change_form.html:21
#: templates/admin/judge/judge/change_form.html:24
msgid "Terminate"
msgstr ""

#: templates/admin/judge/judge/change_form.html:27
#: templates/admin/judge/judge/change_form.html:30
#: templates/user/edit-profile.html:377 templates/user/edit-profile.html:380
msgid "Disable"
msgstr ""

#: templates/admin/judge/judge/change_form.html:33
#: templates/admin/judge/judge/change_form.html:36
#: templates/user/edit-profile.html:408
msgid "Enable"
msgstr ""

#: templates/admin/judge/problem/change_form.html:15
#: templates/admin/judge/problem/change_form.html:18
#: templates/user/user-base.html:37
msgid "View submissions"
msgstr "Жөнелтілімдерді көру"

#: templates/admin/judge/problem/change_form.html:20
#: templates/admin/judge/problem/change_form.html:23
msgid "View problem votes"
msgstr ""

#: templates/admin/judge/problem/change_list.html:8
msgid "Import from Polygon"
msgstr ""

#: templates/admin/judge/profile/change_form.html:14
#: templates/admin/judge/profile/change_form.html:17
msgid "Edit user"
msgstr ""

#: templates/base.html:216
#, python-format
msgid "Hello, %(username)s."
msgstr "Сәлем, %(username)s"

#: templates/base.html:225
msgid "Stop impersonating"
msgstr ""

#: templates/base.html:230
msgid "Log out"
msgstr ""

#: templates/base.html:239
#: templates/registration/password_reset_complete.html:4
msgid "Log in"
msgstr ""

#: templates/base.html:240 templates/registration/registration_form.html:177
msgid "or"
msgstr ""

#: templates/base.html:241
msgid "Sign up"
msgstr "Тіркелу"

#: templates/base.html:253
msgid "spectating"
msgstr ""

#: templates/base.html:266
msgid "This site works best with JavaScript enabled."
msgstr "Бұл сайт JavaScript қосылғанда жақсы жұмыс істейді."

#: templates/base.html:293
msgid "proudly powered by **DMOJ**"
msgstr "proudly powered by **DMOJ**"

#: templates/blog/content.html:13 templates/comments/list.html:89
#: templates/comments/list.html:105 templates/contest/contest-tabs.html:23
#: templates/contest/tag-title.html:9 templates/flatpages/admin_link.html:3
#: templates/license.html:10 templates/problem/data.html:434
#: templates/problem/data.html:440 templates/problem/editorial.html:14
#: templates/user/edit-profile.html:382
msgid "Edit"
msgstr ""

#: templates/blog/content.html:27
#, python-format
msgid "posted on %(time)s"
msgstr "жариялады %(time)s"

#: templates/blog/list.html:45
msgid "Blog"
msgstr ""

#: templates/blog/list.html:47
msgid "Events"
msgstr ""

#: templates/blog/list.html:52
msgid "News"
msgstr "Жаңалықтар"

#: templates/blog/list.html:66
#, python-brace-format
msgid "posted on {time}"
msgstr "жариялады {time}"

#: templates/blog/list.html:66
#, python-brace-format
msgid "posted {time}"
msgstr "жариялады {time}"

#: templates/blog/list.html:81
msgid "Continue reading..."
msgstr ""

#: templates/blog/list.html:95 templates/problem/problem.html:334
msgid "Clarifications"
msgstr "Түсініктемелер"

#: templates/blog/list.html:111 templates/problem/problem.html:345
msgid "No clarifications have been made at this time."
msgstr "Қазіргі уақытта ешқандай түсініктеме болған жоқ."

#: templates/blog/list.html:119 templates/contest/list.html:189
msgid "Ongoing contests"
msgstr "Ағымдағы сайыстар"

#: templates/blog/list.html:127
#, python-format
msgid "Ends in %(countdown)s."
msgstr "Аяқталуына %(countdown)s."

#: templates/blog/list.html:137 templates/contest/list.html:226
msgid "Upcoming contests"
msgstr "Алдағы сайыстар"

#: templates/blog/list.html:145 templates/contest/contest.html:41
#, python-format
msgid "Starting in %(countdown)s."
msgstr "Басталуына %(countdown)s."

#: templates/blog/list.html:154
msgid "Comment stream"
msgstr "Пікірлер арнасы"

#: templates/blog/list.html:174
msgid "New problems"
msgstr "Жаңа есептер"

#: templates/blog/list.html:191
msgid "My open tickets"
msgstr ""

#: templates/blog/list.html:210
msgid "New tickets"
msgstr "Жаңа өтінімдер"

#: templates/comments/edit-ajax.html:16 templates/comments/list.html:163
#: templates/ticket/ticket.html:181
msgid "Post!"
msgstr "Жариялау!"

#: templates/comments/list.html:2 templates/user/prepare-data.html:98
msgid "Comments"
msgstr "Пікірлер"

#: templates/comments/list.html:5
msgid "There are no comments at the moment."
msgstr "Қазіргі уақытта ешқандай пікір жоқ."

#: templates/comments/list.html:12
msgid "Comments are disabled on this page."
msgstr ""

#: templates/comments/list.html:31 templates/comments/list.html:40
msgid "Please log in to vote"
msgstr ""

#: templates/comments/list.html:60
#, python-brace-format
msgid "commented on {time}"
msgstr "пікір қалдырды {time}"

#: templates/comments/list.html:60
#, python-brace-format
msgid "commented {time}"
msgstr ""

#: templates/comments/list.html:71
#, python-format
msgid "edit %(edits)s"
msgstr ""

#: templates/comments/list.html:73 templates/comments/media-js.html:77
msgid "edited"
msgstr ""

#: templates/comments/list.html:82
msgid "Link"
msgstr ""

#: templates/comments/list.html:87 templates/comments/list.html:101
msgid "Reply"
msgstr ""

#: templates/comments/list.html:93 templates/comments/votes.html:1
msgid "Votes"
msgstr ""

#: templates/comments/list.html:94
msgid "Hide"
msgstr ""

#: templates/comments/list.html:119
msgid "This comment is hidden due to too much negative feedback."
msgstr ""

#: templates/comments/list.html:120
msgid "Show it anyway."
msgstr ""

#: templates/comments/list.html:141
msgid "New comment"
msgstr "Жаңа пікір"

#: templates/comments/list.html:155
msgid "Invalid comment body."
msgstr ""

#: templates/comments/media-js.html:12
msgid "Replying to comment"
msgstr ""

#: templates/comments/media-js.html:72
#, python-brace-format
msgid "edit {edits}"
msgstr ""

#: templates/comments/media-js.html:75
msgid "original"
msgstr ""

#: templates/comments/media-js.html:101
#, python-brace-format
msgid "Could not vote: {error}"
msgstr ""

#: templates/comments/media-js.html:137
msgid "Are you sure you want to hide this comment?"
msgstr ""

#: templates/comments/media-js.html:145
msgid "Could not hide comment."
msgstr ""

#: templates/comments/media-js.html:180
msgid "updated"
msgstr ""

#: templates/comments/media-js.html:182
msgid "Failed to update comment body."
msgstr ""

#: templates/comments/media-js.html:185
#, python-brace-format
msgid "Could not edit comment: {error}"
msgstr ""

#: templates/comments/votes.html:5
msgid "Voter"
msgstr ""

#: templates/comments/votes.html:6 templates/user/user-problems.html:103
msgid "Score"
msgstr ""

#: templates/comments/votes.html:17
msgid "No votes"
msgstr ""

#: templates/common-content.html:32 templates/user/edit-profile.html:214
msgid "Click to copy"
msgstr "Көшіру үшін басыңыз"

#: templates/common-content.html:33 templates/user/edit-profile.html:215
msgid "Copy"
msgstr "Көшіру"

#: templates/common-content.html:44 templates/user/edit-profile.html:226
msgid "Copied!"
msgstr ""

#: templates/contest/access_code.html:26
msgid "Invalid access code."
msgstr ""

#: templates/contest/access_code.html:29
msgid "Please enter your access code:"
msgstr ""

#: templates/contest/access_code.html:32
msgid "Join Contest"
msgstr ""

#: templates/contest/calendar.html:12
msgid "Sunday"
msgstr "Жексенбі"

#: templates/contest/calendar.html:13
msgid "Monday"
msgstr "Дүйсенбі"

#: templates/contest/calendar.html:14
msgid "Tuesday"
msgstr "Cейсенбі"

#: templates/contest/calendar.html:15
msgid "Wednesday"
msgstr "Сәрсенбі"

#: templates/contest/calendar.html:16
msgid "Thursday"
msgstr "Бейсенбі"

#: templates/contest/calendar.html:17
msgid "Friday"
msgstr "Жұма"

#: templates/contest/calendar.html:18
msgid "Saturday"
msgstr "Сенбі"

#: templates/contest/clone.html:37
msgid "Enter a new key for the cloned contest:"
msgstr ""

#: templates/contest/clone.html:40 templates/problem/clone.html:40
msgid "Clone!"
msgstr ""

#: templates/contest/contest-list-tabs.html:7
msgid "Prev"
msgstr ""

#: templates/contest/contest-list-tabs.html:10
msgid "Today"
msgstr "Бүгін"

#: templates/contest/contest-list-tabs.html:13
msgid "Next"
msgstr ""

#: templates/contest/contest-list-tabs.html:16
msgid "Export"
msgstr ""

#: templates/contest/contest-list-tabs.html:22
#: templates/problem/problem-list-tabs.html:5
msgid "List"
msgstr "Тізім"

#: templates/contest/contest-list-tabs.html:23
msgid "Calendar"
msgstr "Күнтізбе"

#: templates/contest/contest-tabs.html:4
msgid "Info"
msgstr "Ақпарат"

#: templates/contest/contest-tabs.html:6 templates/submission/list.html:336
msgid "Statistics"
msgstr "Статистика"

#: templates/contest/contest-tabs.html:11
msgid "Rankings"
msgstr "Рейтингтер"

#: templates/contest/contest-tabs.html:16
msgid "Hidden Rankings"
msgstr ""

#: templates/contest/contest-tabs.html:21
msgid "MOSS"
msgstr ""

#: templates/contest/contest-tabs.html:26
msgid "Clone"
msgstr "Клондау"

#: templates/contest/contest-tabs.html:38
#: templates/contest/contest-tabs.html:58
msgid "Leave contest"
msgstr "Сайыстан шығу"

#: templates/contest/contest-tabs.html:45 templates/contest/list.html:294
msgid "Virtual join"
msgstr ""

#: templates/contest/contest-tabs.html:56
msgid "Stop spectating"
msgstr ""

#: templates/contest/contest-tabs.html:67
#: templates/contest/contest-tabs.html:81
msgid "Join contest"
msgstr "Сайысқа қосылыңыз"

#: templates/contest/contest-tabs.html:73
msgid "Spectate contest"
msgstr ""

#: templates/contest/contest-tabs.html:80 templates/contest/list.html:137
msgid "You cannot join this contest."
msgstr ""

#: templates/contest/contest-tabs.html:90
msgid "Log in to participate"
msgstr ""

#: templates/contest/contest.html:33
#, python-format
msgid "Spectating, contest ends in %(countdown)s."
msgstr ""

#: templates/contest/contest.html:35
#, python-format
msgid "Participating virtually, %(countdown)s remaining."
msgstr ""

#: templates/contest/contest.html:37
msgid "Participating virtually."
msgstr ""

#: templates/contest/contest.html:43
msgid "Contest is over."
msgstr ""

#: templates/contest/contest.html:47
#, python-format
msgid "Your time is up! Contest ends in %(countdown)s."
msgstr ""

#: templates/contest/contest.html:49
#, python-format
msgid "You have %(countdown)s remaining."
msgstr "Сізде %(countdown)s қалды."

#: templates/contest/contest.html:52
#, python-format
msgid "Contest ends in %(countdown)s."
msgstr "Сайыстың соңына дейін %(countdown)s."

#: templates/contest/contest.html:58 templates/contest/contest.html:60
msgid "F j, Y, G:i T"
msgstr ""

#: templates/contest/contest.html:62
#, python-format
msgid "%(time_limit)s window between %(start_time)s and %(end_time)s"
msgstr ""

#: templates/contest/contest.html:65
#, python-format
msgid "%(length)s long starting on %(start_time)s"
msgstr "%(start_time)s бастап %(length)s жалғасады"

#: templates/contest/contest.html:75
#, python-format
msgid "The author of this contest is %(link_authors)s."
msgid_plural "The authors of this contest are %(link_authors)s."
msgstr[0] "Бұл сайыстың авторы: %(link_authors)s."
msgstr[1] "Бұл сайыстың авторлары: %(link_authors)s."

#: templates/contest/contest.html:86
#, python-format
msgid "Special thanks to %(link_testers)s for testing and feedback on the problems."
msgid_plural "Special thanks to %(link_testers)s for testing and feedback on the problems."
msgstr[0] ""
msgstr[1] ""

#: templates/contest/contest.html:98
#, python-format
msgid "This contest will be **rated** for **all** participants who have a rating between **%(rating_floor)d** and **%(rating_ceiling)d**, inclusive."
msgstr ""

#: templates/contest/contest.html:100
#, python-format
msgid "This contest will be **rated** for **all** participants who have a rating of at least **%(rating_floor)d**."
msgstr ""

#: templates/contest/contest.html:102
#, python-format
msgid "This contest will be **rated** for **all** participants who have a rating of at most **%(rating_ceiling)d**."
msgstr ""

#: templates/contest/contest.html:104
msgid "This contest will be **rated** for **all** participants."
msgstr ""

#: templates/contest/contest.html:108
#, python-format
msgid "This contest will be **rated** for participants who submit at least once and have a rating between **%(rating_floor)d** and **%(rating_ceiling)d**, inclusive."
msgstr ""

#: templates/contest/contest.html:110
#, python-format
msgid "This contest will be **rated** for participants who submit at least once and have a rating of at least **%(rating_floor)d**."
msgstr ""

#: templates/contest/contest.html:112
#, python-format
msgid "This contest will be **rated** for participants who submit at least once and have a rating of at most **%(rating_ceiling)d**."
msgstr ""

#: templates/contest/contest.html:114
msgid "This contest will be **rated** for participants who submit at least once."
msgstr ""

#: templates/contest/contest.html:118
msgid "This contest will **not** be rated."
msgstr ""

#: templates/contest/contest.html:123
#, python-format
msgid "There is **%(count)s** problem in this contest."
msgid_plural "There are **%(count)s** problems in this contest."
msgstr[0] ""
msgstr[1] ""

#: templates/contest/contest.html:132
msgid "**Partial scoring is enabled** for some or all of these problems."
msgstr ""

#: templates/contest/contest.html:134
msgid "This contest **will not use partial scoring**."
msgstr "Бұл байқауда **ішінара ұпайлар қолданылмайды**."

#: templates/contest/contest.html:139
msgid "The pretest system **will be used** for some or all of these problems."
msgstr ""

#: templates/contest/contest.html:141
msgid "The pretest system **will not be used** for this contest."
msgstr ""

#: templates/contest/contest.html:146
msgid "Some or all of these problems **have a submission limit**."
msgstr ""

#: templates/contest/contest.html:148
msgid "There is **no submission limit** for any of these problems."
msgstr ""

#: templates/contest/contest.html:154
#, python-format
msgid "The contest format is **%(format)s**."
msgstr ""

#: templates/contest/contest.html:163
msgid "The scoreboard will be **visible** for the duration of the contest."
msgstr ""

#: templates/contest/contest.html:165
msgid "The scoreboard will be **hidden** until your window is over."
msgstr ""

#: templates/contest/contest.html:167
msgid "The scoreboard will be **hidden** for the entire duration of the contest."
msgstr ""

#: templates/contest/contest.html:169
msgid "The scoreboard will be **hidden**, even after the contest is over."
msgstr ""

#: templates/contest/contest.html:174
msgid "An **access code is required** to join the contest."
msgstr ""

#: templates/contest/contest.html:197
msgid "AC Rate"
msgstr "Қабылдану дәрежесі"

#: templates/contest/contest.html:198 templates/contest/list.html:152
#: templates/contest/list.html:194 templates/contest/list.html:271
#: templates/problem/list.html:194 templates/problem/list.html:226
msgid "Users"
msgstr "Қолданушылар"

#: templates/contest/contest.html:200
msgid "Editorials"
msgstr ""

#: templates/contest/contest.html:226 templates/problem/list.html:220
msgid "Editorial"
msgstr ""

#: templates/contest/list.html:17 templates/contest/media-js.html:9
#: templates/contest/media-js.html:15
msgid "Are you sure you want to join?"
msgstr "Сіз қосылғыңыз келетініне сенімдісіз бе?"

#: templates/contest/list.html:18
msgid "Joining a contest for the first time starts your timer, after which it becomes unstoppable."
msgstr "Сайысқа бірінші рет қатысқан кезде сіздің таймеріңіз іске қосылады, содан кейін оны тоқтату мүмкін болмайды."

#: templates/contest/list.html:70
msgid "private"
msgstr ""

#: templates/contest/list.html:75
msgid "rated"
msgstr ""

#: templates/contest/list.html:102
#, python-format
msgid "%(time_limit)s window"
msgstr ""

#: templates/contest/list.html:105
#, python-format
msgid "%(duration)s long"
msgstr "ұзақтығы %(duration)s"

#: templates/contest/list.html:125 templates/contest/list.html:137
msgid "Join"
msgstr ""

#: templates/contest/list.html:131
msgid "Spectate"
msgstr ""

#: templates/contest/list.html:147
msgid "Active contests"
msgstr "Белсенді сайыстар"

#: templates/contest/list.html:151 templates/contest/list.html:193
#: templates/contest/list.html:231 templates/contest/list.html:268
msgid "Contest"
msgstr "Сайыс"

#: templates/contest/list.html:168
#, python-format
msgid "Window ends in %(countdown)s"
msgstr ""

#: templates/contest/list.html:170 templates/contest/list.html:209
#, python-format
msgid "Ends in %(countdown)s"
msgstr "Аяқталуына %(countdown)s"

#: templates/contest/list.html:243
#, python-format
msgid "Starting in %(countdown)s"
msgstr "Басталуына %(countdown)s"

#: templates/contest/list.html:254
msgid "There are no scheduled contests at this time."
msgstr "Қазіргі уақытта сайыстар жоспарланбаған."

#: templates/contest/list.html:260
msgid "Past contests"
msgstr "Өткен сайыстар"

#: templates/contest/media-js.html:4
msgid "Are you sure you want to leave?"
msgstr "Шыққыңыз келетініне сенімдісіз бе?"

#: templates/contest/media-js.html:5
msgid "You cannot come back to a virtual participation. You will have to start a new one."
msgstr ""

#: templates/contest/media-js.html:10
msgid "Joining a contest starts your timer, after which it becomes unstoppable."
msgstr "Сайыс қатысқан кезде сіздің таймеріңіз іске қосылады, содан кейін оны тоқтату мүмкін болмайды."

#: templates/contest/media-js.html:16
#, python-format
msgid "Joining this contest will leave %(contest)s."
msgstr ""

#: templates/contest/moss.html:28
msgid "Are you sure you want to MOSS the contest?"
msgstr ""

#: templates/contest/moss.html:31
msgid "Are you sure you want to delete the MOSS results?"
msgstr ""

#: templates/contest/moss.html:56
#, python-format
msgid "%(count)s submission"
msgid_plural "%(count)s submissions"
msgstr[0] ""
msgstr[1] ""

#: templates/contest/moss.html:62
msgid "No submissions"
msgstr "Жөнелтілімдер жоқ"

#: templates/contest/moss.html:76
msgid "Re-MOSS contest"
msgstr ""

#: templates/contest/moss.html:84
msgid "Delete MOSS results"
msgstr ""

#: templates/contest/private.html:5
msgid "This contest is private to specific users."
msgstr ""

#: templates/contest/private.html:11
msgid "Additionally, only the following organizations may access this contest:"
msgstr ""

#: templates/contest/private.html:13
msgid "Only the following organizations may access this contest:"
msgstr ""

#: templates/contest/private.html:24
msgid "Additionally, only the following classes may access this contest:"
msgstr ""

#: templates/contest/private.html:26
msgid "Only the following classes may access this contest:"
msgstr ""

#: templates/contest/private.html:28
msgid "Alternatively, the following classes may access this contest:"
msgstr ""

#: templates/contest/ranking-table.html:7
msgid "Organization"
msgstr "Ұйым"

#: templates/contest/ranking-table.html:27
#, python-brace-format
msgid "Started on {time}"
msgstr ""

#: templates/contest/ranking-table.html:27
#, python-brace-format
msgid "Started {time}"
msgstr ""

#: templates/contest/ranking-table.html:32
msgid "Participation ended."
msgstr ""

#: templates/contest/ranking-table.html:42
msgid "Un-Disqualify"
msgstr ""

#: templates/contest/ranking-table.html:45
msgid "Disqualify"
msgstr ""

#: templates/contest/ranking.html:46
msgid "Are you sure you want to disqualify this participation?"
msgstr ""

#: templates/contest/ranking.html:51
msgid "Are you sure you want to un-disqualify this participation?"
msgstr ""

#: templates/contest/ranking.html:124
msgid "View user participation"
msgstr ""

#: templates/contest/ranking.html:128
msgid "Show organizations"
msgstr "Ұйымдарды көрсету"

#: templates/contest/stats.html:38
msgid "Problem Status Distribution"
msgstr ""

#: templates/contest/stats.html:43
msgid "Problem AC Rate"
msgstr ""

#: templates/contest/stats.html:48 templates/stats/language.html:16
msgid "Submissions by Language"
msgstr ""

#: templates/contest/stats.html:54 templates/stats/language.html:26
msgid "Language AC Rate"
msgstr ""

#: templates/license.html:12
msgid "Visit source"
msgstr ""

#: templates/newsletter/common.html:6
#: templates/newsletter/subscription_unsubscribe_activated.html:3
#: templates/newsletter/subscription_unsubscribe_activated.html:6
#: templates/newsletter/subscription_update_activated.html:3
#: templates/newsletter/subscription_update_activated.html:6
msgid "Newsletter"
msgstr ""

#: templates/newsletter/subscription_unsubscribe_activated.html:3
#: templates/newsletter/subscription_unsubscribe_activated.html:6
#: templates/newsletter/subscription_update_activated.html:3
#: templates/newsletter/subscription_update_activated.html:6
msgid "activate"
msgstr ""

#: templates/newsletter/subscription_unsubscribe_activated.html:8
msgid "You have successfully been unsubscribed."
msgstr ""

#: templates/newsletter/subscription_unsubscribe_email_sent.html:3
#: templates/newsletter/subscription_unsubscribe_email_sent.html:6
#: templates/newsletter/subscription_unsubscribe_user.html:3
#: templates/newsletter/subscription_unsubscribe_user.html:6
msgid "Newsletter unsubscribe"
msgstr ""

#: templates/newsletter/subscription_unsubscribe_email_sent.html:8
msgid "Your unsubscription request has successfully been received. An email has been sent to you with a link you need to follow in order to confirm your unsubscription."
msgstr ""

#: templates/newsletter/subscription_unsubscribe_user.html:17
msgid "Do you want to unsubscribe from this newsletter?"
msgstr ""

#: templates/newsletter/subscription_unsubscribe_user.html:21
msgid "Unsubscribe"
msgstr ""

#: templates/newsletter/subscription_update.html:3
#: templates/newsletter/subscription_update.html:6
#: templates/newsletter/subscription_update_email_sent.html:3
#: templates/newsletter/subscription_update_email_sent.html:6
msgid "Newsletter update"
msgstr ""

#: templates/newsletter/subscription_update.html:9
msgid "Due to a technical error we were not able to submit your confirmation email. This could be because your email address is invalid."
msgstr ""

#: templates/newsletter/subscription_update.html:14
msgid "Update subscription"
msgstr ""

#: templates/newsletter/subscription_update_activated.html:8
msgid "Your subscription has successfully been updated."
msgstr ""

#: templates/newsletter/subscription_update_email_sent.html:8
msgid "Your update request was successfully received and an activation email has been sent to you. In that email you will find a link which you need to follow in order to update your subscription."
msgstr ""

#: templates/organization/edit.html:11
#: templates/organization/requests/pending.html:34
#: templates/ticket/edit-notes.html:4
msgid "Update"
msgstr ""

#: templates/organization/home.html:28
msgid "Are you sure you want to leave this organization?"
msgstr "Сіз бұл ұйымнан кеткіңіз келетініне сенімдісіз бе?"

#: templates/organization/home.html:30
msgid "You will have to rejoin to show up on the organization leaderboard."
msgstr "Ұйымның көшбасшылар тақтасында пайда болу үшін қайтадан қосылу керек."

#: templates/organization/home.html:32
msgid "You will have to request membership in order to join again."
msgstr ""

#: templates/organization/home.html:45
msgid "Leave organization"
msgstr "Ұйымнан шығу"

#: templates/organization/home.html:50
msgid "Join organization"
msgstr ""

#: templates/organization/home.html:54
msgid "Request membership"
msgstr ""

#: templates/organization/home.html:60
msgid "Edit organization"
msgstr ""

#: templates/organization/home.html:65
msgid "View requests"
msgstr ""

#: templates/organization/home.html:71
msgid "Admin organization"
msgstr ""

#: templates/organization/home.html:76
msgid "View members"
msgstr ""

#: templates/organization/home.html:88
msgid "Class"
msgstr ""

#: templates/organization/home.html:97
msgid "Joined"
msgstr ""

#: templates/organization/home.html:99
msgid "Request to join"
msgstr ""

#: templates/organization/list.html:22 templates/status/language-list.html:35
msgid "Name"
msgstr ""

#: templates/organization/list.html:23
msgid "Members"
msgstr ""

#: templates/organization/new.html:10 templates/ticket/new.html:20
msgid "Create"
msgstr "Қалдыру"

#: templates/organization/requests/detail.html:13
msgid "User:"
msgstr ""

#: templates/organization/requests/detail.html:17
msgid "Organization:"
msgstr ""

#: templates/organization/requests/detail.html:25
msgid "Time:"
msgstr ""

#: templates/organization/requests/detail.html:29
msgid "Reason:"
msgstr ""

#: templates/organization/requests/log.html:9
#: templates/organization/requests/pending.html:12
#: templates/ticket/list.html:202
msgid "User"
msgstr ""

#: templates/organization/requests/log.html:10
#: templates/organization/requests/pending.html:13
msgid "Time"
msgstr ""

#: templates/organization/requests/log.html:11
#: templates/organization/requests/pending.html:14
msgid "State"
msgstr ""

#: templates/organization/requests/log.html:12
#: templates/organization/requests/pending.html:15
msgid "Reason"
msgstr ""

#: templates/organization/requests/log.html:28
#: templates/organization/requests/pending.html:37
msgid "There are no requests to approve."
msgstr ""

#: templates/organization/requests/pending.html:17
#: templates/problem/data.html:398
msgid "Delete?"
msgstr ""

#: templates/organization/requests/request.html:24
msgid "Select your class:"
msgstr ""

#: templates/organization/requests/request.html:27
msgid "Your reason for joining:"
msgstr ""

#: templates/organization/requests/request.html:29
msgid "Request!"
msgstr ""

#: templates/organization/requests/tabs.html:7
msgid "Log"
msgstr ""

#: templates/organization/users-table.html:15
msgid "Kick"
msgstr ""

#: templates/organization/users.html:29
msgid "Are you sure you want to kick this user?"
msgstr ""

#: templates/pagedown.html:10
msgid "Update preview"
msgstr ""

#: templates/polygon/import_problem.html:135
msgid "Import problem from Polygon"
msgstr ""

#: templates/polygon/import_problem.html:138
msgid "Before continuing:"
msgstr ""

#: templates/polygon/import_problem.html:140
#, python-format
msgid "Share your problem in Polygon with %(polygon_user)s"
msgstr ""

#: templates/polygon/import_problem.html:141
msgid "Generate full problem package for the actual problem revision"
msgstr ""

#: templates/polygon/import_problem.html:155
msgid "Import"
msgstr ""

#: templates/polygon/problemsource_detail.html:21
#: templates/polygon/problemsource_detail.html:24
msgid "Importing problem"
msgstr ""

#: templates/polygon/problemsource_detail.html:35
msgid "Import another"
msgstr ""

#: templates/polygon/problemsource_detail.html:36
#: templates/problem/problem.html:160
msgid "Edit problem"
msgstr ""

#: templates/polygon/problemsource_detail.html:42
#: templates/polygon/problemsource_detail.html:66
msgid "by"
msgstr ""

#: templates/polygon/problemsource_detail.html:43
msgid "Polygon problem"
msgstr ""

#: templates/polygon/problemsource_detail.html:46
msgid "Main correct solution"
msgstr ""

#: templates/polygon/problemsource_detail.html:61
msgid "Reimport"
msgstr ""

#: templates/polygon/problemsource_detail.html:63
msgid "Import attempts"
msgstr ""

#: templates/polygon/problemsource_detail.html:72
msgid "Import log"
msgstr ""

#: templates/problem/clone.html:37
msgid "Enter a new code for the cloned problem:"
msgstr ""

#: templates/problem/data.html:71
msgid "precision (decimal digits)"
msgstr ""

#: templates/problem/data.html:345
msgid "View YAML"
msgstr ""

#: templates/problem/data.html:361
msgid "Show columns:"
msgstr ""

#: templates/problem/data.html:364 templates/problem/data.html:392
msgid "Output prefix"
msgstr ""

#: templates/problem/data.html:368 templates/problem/data.html:393
msgid "Output limit"
msgstr "Шығару шектеуі"

#: templates/problem/data.html:372 templates/problem/data.html:394
msgid "Checker"
msgstr ""

#: templates/problem/data.html:376 templates/problem/data.html:395
msgid "Generator args"
msgstr ""

#: templates/problem/data.html:380
msgid "Batch dependencies"
msgstr ""

#: templates/problem/data.html:387
msgid "Type"
msgstr ""

#: templates/problem/data.html:388
msgid "Input file"
msgstr "Енгізу файлы"

#: templates/problem/data.html:389
msgid "Output file"
msgstr ""

#: templates/problem/data.html:391
msgid "Pretest?"
msgstr ""

#: templates/problem/data.html:396
msgid "Batch Dependencies"
msgstr ""

#: templates/problem/data.html:450 templates/problem/submit.html:190
msgid "Submit!"
msgstr "Жөнелту!"

#: templates/problem/data.html:451
msgid "Add new case"
msgstr ""

#: templates/problem/data.html:453 templates/problem/data.html:454
msgid "Save"
msgstr ""

#: templates/problem/editorial.html:23
msgid "Remember to use this editorial **only** when stuck, and **not to copy-paste code from it**. Please be respectful to the problem author and editorialist."
msgstr ""

#: templates/problem/editorial.html:24
msgid "Submitting an official solution before solving the problem yourself is a bannable offence."
msgstr ""

#: templates/problem/editorial.html:30 templates/problem/problem.html:233
msgid "Author:"
msgid_plural "Authors:"
msgstr[0] ""
msgstr[1] ""

#: templates/problem/list.html:49
msgid "Filter by type..."
msgstr "Түрі бойынша сүзу..."

#: templates/problem/list.html:167
msgid "Hot problems"
msgstr "Жаңа есептер"

#: templates/problem/list.html:189 templates/problem/list.html:207
#: templates/problem/search-form.html:35 templates/user/user-problems.html:59
msgid "Category"
msgstr "Санат"

#: templates/problem/list.html:191 templates/problem/list.html:211
msgid "Types"
msgstr ""

#: templates/problem/list.html:218
#, python-format
msgid "AC %%"
msgstr ""

#: templates/problem/manage_submission.html:56
msgid "Leave empty to not filter by language"
msgstr ""

#: templates/problem/manage_submission.html:62
msgid "Leave empty to not filter by result"
msgstr ""

#: templates/problem/manage_submission.html:81
msgid "Need valid values for both start and end IDs."
msgstr ""

#: templates/problem/manage_submission.html:84
msgid "End ID must be after start ID."
msgstr ""

#: templates/problem/manage_submission.html:92
#, python-brace-format
msgid "You are about to rejudge {count} submissions. Are you sure you want to do this?"
msgstr ""

#: templates/problem/manage_submission.html:98
msgid "You are about to rejudge a few submissions. Are you sure you want to do this?"
msgstr ""

#: templates/problem/manage_submission.html:117
msgid "Rejudge Submissions"
msgstr ""

#: templates/problem/manage_submission.html:122
msgid "Filter by ID:"
msgstr ""

#: templates/problem/manage_submission.html:125
msgid "Starting ID:"
msgstr ""

#: templates/problem/manage_submission.html:129
msgid "Ending ID:"
msgstr ""

#: templates/problem/manage_submission.html:133
msgid "This range includes both endpoints."
msgstr ""

#: templates/problem/manage_submission.html:136
msgid "Filter by language:"
msgstr "Тіл бойынша сүзу:"

#: templates/problem/manage_submission.html:152
msgid "Rejudge selected submissions"
msgstr ""

#: templates/problem/manage_submission.html:159
msgid "Rescore Everything"
msgstr ""

#: templates/problem/manage_submission.html:160
#, python-format
msgid "This will rescore %(count)s submission."
msgid_plural "This will rescore %(count)s submissions."
msgstr[0] ""
msgstr[1] ""

#: templates/problem/manage_submission.html:168
#, python-format
msgid "Are you sure you want to rescore %(count)s submission?"
msgid_plural "Are you sure you want to rescore %(count)s submissions?"
msgstr[0] ""
msgstr[1] ""

#: templates/problem/manage_submission.html:173
msgid "Rescore all submissions"
msgstr ""

#: templates/problem/problem.html:96
msgid "View as PDF"
msgstr ""

#: templates/problem/problem.html:106 templates/problem/problem.html:116
#: templates/problem/problem.html:121
msgid "Submit solution"
msgstr "Шешімді жөнелту"

#: templates/problem/problem.html:109
#, python-format
msgid "%(counter)s submission left"
msgid_plural "%(counter)s submissions left"
msgstr[0] ""
msgstr[1] ""

#: templates/problem/problem.html:117
msgid "0 submissions left"
msgstr ""

#: templates/problem/problem.html:129
msgid "My submissions"
msgstr "Жөнелтілімдерім"

#: templates/problem/problem.html:133
msgid "Best submissions"
msgstr "Үздік жөнелтілімдер"

#: templates/problem/problem.html:140
msgid "Vote on problem points"
msgstr ""

#: templates/problem/problem.html:142
#, python-format
msgid "Edit points vote (%(points)d)"
msgstr ""

#: templates/problem/problem.html:146 templates/problem/vote-stats-ajax.html:3
msgid "Voting statistics"
msgstr ""

#: templates/problem/problem.html:151
msgid "Read editorial"
msgstr ""

#: templates/problem/problem.html:156
msgid "Manage tickets"
msgstr ""

#: templates/problem/problem.html:162
msgid "Edit test data"
msgstr ""

#: templates/problem/problem.html:165
msgid "Polygon synchronization"
msgstr ""

#: templates/problem/problem.html:170
msgid "My tickets"
msgstr ""

#: templates/problem/problem.html:178
msgid "Manage submissions"
msgstr "Жөнелтілімдерді басқару"

#: templates/problem/problem.html:191 templates/problem/vote-ajax.html:20
msgid "Points:"
msgstr "Ұпайлар:"

#: templates/problem/problem.html:194 templates/problem/problem.html:196
msgid "(partial)"
msgstr ""

#: templates/problem/problem.html:201 templates/problem/raw.html:61
msgid "Time limit:"
msgstr "Уақыт шектеуі:"

#: templates/problem/problem.html:213 templates/problem/raw.html:70
msgid "Memory limit:"
msgstr "Жад шектеуі:"

#: templates/problem/problem.html:249
msgid "Problem type"
msgid_plural "Problem types"
msgstr[0] ""
msgstr[1] ""

#: templates/problem/problem.html:262
msgid "Allowed languages"
msgstr "Рұқсат етілген тілдер"

#: templates/problem/problem.html:270
#, python-format
msgid "No %(lang)s judge online"
msgstr ""

#: templates/problem/problem.html:281
msgid "Judge:"
msgid_plural "Judges:"
msgstr[0] ""
msgstr[1] ""

#: templates/problem/problem.html:298
msgid "none available"
msgstr ""

#: templates/problem/problem.html:323
msgid "Request clarification"
msgstr "Түсіндіруді сұрау"

#: templates/problem/problem.html:325
msgid "Report an issue"
msgstr ""

#: templates/problem/search-form.html:2
msgid "Problem search"
msgstr "Есепті іздеу"

#: templates/problem/search-form.html:8
msgid "Search problems..."
msgstr "Есептерді іздеу..."

#: templates/problem/search-form.html:14
msgid "Full text search"
msgstr "Толық мәтінді іздеу"

#: templates/problem/search-form.html:21
msgid "Hide solved problems"
msgstr "Шығарылған есептерді жасыру"

#: templates/problem/search-form.html:27
msgid "Has editorial"
msgstr "Талдауы бар"

#: templates/problem/search-form.html:32
msgid "Show problem types"
msgstr "Есеп түрлерін көрсету"

#: templates/problem/search-form.html:38 templates/problem/search-form.html:40
#: templates/submission/submission-list-tabs.html:4
msgid "All"
msgstr "Барлығы"

#: templates/problem/search-form.html:51
msgid "Problem types"
msgstr "Есеп түрлері"

#: templates/problem/search-form.html:62
msgid "Point range"
msgstr "Ұпай ауқымы"

#: templates/problem/search-form.html:68 templates/submission/list.html:328
#: templates/ticket/list.html:189
msgid "Go"
msgstr ""

#: templates/problem/search-form.html:69
msgid "Random"
msgstr "Кездейсоқ"

#: templates/problem/submission-diff.html:62
#: templates/status/language-list.html:34 templates/ticket/list.html:200
msgid "ID"
msgstr ""

#: templates/problem/submission-diff.html:64
msgid "Result"
msgstr ""

#: templates/problem/submission-diff.html:66
msgid "Date"
msgstr ""

#: templates/problem/submit.html:118
msgid "Your source code must contain at most 65536 characters."
msgstr "Сіздің бастапқы кодыңыз 65536 таңбадан аспауы керек."

#: templates/problem/submit.html:138
msgid "Warning!"
msgstr "Ескерту!"

#: templates/problem/submit.html:139
#, python-format
msgid "Your default language, %(language)s, is unavailable for this problem and has been deselected."
msgstr ""

#: templates/problem/submit.html:147
#, python-format
msgid "You have %(left)s submission left"
msgid_plural "You have %(left)s submissions left"
msgstr[0] ""
msgstr[1] ""

#: templates/problem/submit.html:152
msgid "You have 0 submissions left"
msgstr ""

#: templates/problem/submit.html:186
msgid "No judge is available for this problem."
msgstr ""

#: templates/problem/vote-ajax.html:4
msgid "Change vote"
msgstr ""

#: templates/problem/vote-ajax.html:7
#, python-format
msgid "Last voted on %(date)s"
msgstr ""

#: templates/problem/vote-ajax.html:11
msgid "Cast vote"
msgstr ""

#: templates/problem/vote-ajax.html:25
msgid "Justification:"
msgstr ""

#: templates/problem/vote-ajax.html:27
msgid "A short justification for your vote to this problem's point value (optional)."
msgstr ""

#: templates/problem/vote-ajax.html:33
msgid "Vote!"
msgstr ""

#: templates/problem/vote-ajax.html:35
msgid "Delete vote"
msgstr ""

#: templates/problem/vote-stats-ajax.html:7
msgid "No votes available!"
msgstr ""

#: templates/problem/vote-stats-ajax.html:16
#, python-format
msgid "Median vote: %(val)s"
msgstr ""

#: templates/problem/vote-stats-ajax.html:17
#, python-format
msgid "Mean vote: %(val)s"
msgstr ""

#: templates/problem/vote-stats-ajax.html:18
#, python-format
msgid "Number of votes: %(val)d"
msgstr ""

#: templates/registration/activate.html:3
#, python-format
msgid "%(key)s is an invalid activation key."
msgstr ""

#: templates/registration/activation_complete.html:3
msgid "Your account has been successfully activated."
msgstr ""

#: templates/registration/activation_email.html:6
#, python-format
msgid "Thanks for registering on the %(site_name)s! We're glad to have you."
msgstr "%(site_name)s сайтында тіркелгеніңіз үшін рахмет! Бізбен болғаныңызға қуаныштымыз."

#: templates/registration/activation_email.html:8
#, python-format
msgid "The last step is activating your account. Please activate your %(site_name)s account in the next %(count)s day."
msgid_plural "The last step is activating your account. Please activate your %(site_name)s account in the next %(count)s days."
msgstr[0] ""
msgstr[1] ""

#: templates/registration/activation_email.html:14
#: templates/registration/activation_email.txt:8
msgid "Please click on the following link to activate your account:"
msgstr ""

#: templates/registration/activation_email.html:18
#: templates/registration/activation_email.txt:11
msgid "Alternatively, you can reply to this message to activate your account. Your reply must keep the following text intact for this to work:"
msgstr ""

#: templates/registration/activation_email.html:22
#, python-format
msgid "See you soon! If you have problems activating your account, feel free to send us an email at %(email)s."
msgstr ""

#: templates/registration/activation_email.html:25
#: templates/registration/password_reset_email.html:17
msgid "See you soon!"
msgstr ""

#: templates/registration/activation_email.txt:1
#, python-format
msgid "Please activate your %(site_name)s account in the next %(count)s day."
msgid_plural "Please activate your %(site_name)s account in the next %(count)s days."
msgstr[0] ""
msgstr[1] ""

#: templates/registration/activation_email_subject.txt:1
#, python-format
msgid "Activate your %(site_name)s account"
msgstr ""

#: templates/registration/email_change.html:20
msgid "Request email change"
msgstr ""

#: templates/registration/email_change_activate_email.html:9
#: templates/registration/email_change_activate_email.txt:3
#, python-format
msgid "You have requested to change your email address to this email for your user account at %(site_name)s."
msgstr ""

#: templates/registration/email_change_activate_email.html:11
#, python-format
msgid "Please click the link to confirm this email change. The link will expire in %(count)s minute."
msgid_plural "Please click the link to confirm this email change. The link will expire in %(count)s minutes."
msgstr[0] ""
msgstr[1] ""

#: templates/registration/email_change_activate_email.html:21
#: templates/registration/email_change_activate_email.txt:14
#, python-format
msgid "If you have encountered any problems, feel free to shoot us an email at %(email)s."
msgstr ""

#: templates/registration/email_change_activate_email.txt:5
#, python-format
msgid "Please go to this page to confirm this email change. The link will expire in %(count)s minute."
msgid_plural "Please go to this page to confirm this email change. The link will expire in %(count)s minutes."
msgstr[0] ""
msgstr[1] ""

#: templates/registration/email_change_activate_subject.txt:1
#, python-format
msgid "Email change request on %(site_name)s"
msgstr ""

#: templates/registration/email_change_notify_email.html:9
#: templates/registration/email_change_notify_email.txt:2
#, python-format
msgid "Someone (hopefully you!) has requested to change the email address associated with your user account at %(site_name)s to %(new_email)s."
msgstr ""

#: templates/registration/email_change_notify_email.html:11
#: templates/registration/email_change_notify_email.txt:4
msgid "If this was you, no further action is required."
msgstr ""

#: templates/registration/email_change_notify_email.html:17
#: templates/registration/email_change_notify_email.txt:6
#, python-format
msgid "If this was not you, please change your password and email us immediately at %(email)s."
msgstr ""

#: templates/registration/email_change_notify_email.html:20
#: templates/registration/email_change_notify_email.txt:8
msgid "If this was not you, please change your password and reply to this email immediately."
msgstr ""

#: templates/registration/email_change_notify_subject.txt:1
#, python-format
msgid "Alert: Email change request on %(site_name)s"
msgstr ""

#: templates/registration/login.html:35
msgid "Invalid username or password."
msgstr "Пайдаланушы аты немесе құпиясөз дұрыс емес."

#: templates/registration/login.html:53
#: templates/registration/two_factor_auth.html:92
msgid "Login!"
msgstr "Кіру!"

#: templates/registration/login.html:56
msgid "Forgot your password?"
msgstr "Құпия сөзді ұмыттыңыз ба?"

#: templates/registration/login.html:59
msgid "Or log in with..."
msgstr ""

#: templates/registration/logout.html:3
msgid "See you later!"
msgstr "Көріскенше!"

#: templates/registration/password_change_done.html:3
msgid "Your password was successfully changed."
msgstr "Құпиясөз сәтті өзгертілді."

#: templates/registration/password_change_form.html:7
msgid "We found your password in [a database of compromised passwords][0]."
msgstr ""

#: templates/registration/password_change_form.html:8
msgid "To protect your account, we are requiring you to change your password to a more secure password."
msgstr ""

#: templates/registration/password_change_form.html:13
msgid "Change Password"
msgstr "Құпиясөзді өзгерту"

#: templates/registration/password_reset.html:7
msgid "Send Reset Email"
msgstr ""

#: templates/registration/password_reset_complete.html:3
msgid "Your password has been set. You may go ahead and log in now."
msgstr ""

#: templates/registration/password_reset_confirm.html:9
msgid "Reset Password"
msgstr "Құпиясөзді қалпына келтіру"

#: templates/registration/password_reset_confirm.html:12
msgid "Invalid password reset link."
msgstr "Құпиясөзді қалпына келтіру сілтемесі дұрыс емес."

#: templates/registration/password_reset_done.html:4
msgid "We've emailed you instructions for setting your password. You should be receiving them shortly."
msgstr "Біз сізге құпия сөзді орнату туралы нұсқауларды электрондық пошта арқылы жібердік. Сіз оларды жақын арада алуыңыз керек."

#: templates/registration/password_reset_done.html:5
msgid "If you don't receive an email, please make sure you've entered the address you registered with, and check your spam folder."
msgstr ""

#: templates/registration/password_reset_email.html:6
#, python-format
msgid "Forgot your password on the %(site_name)s? Don't worry!"
msgstr "%(site_name)s сайтында құпия сөзіңізді ұмытып қалдыңыз ба? Уайымдамаңыз!"

#: templates/registration/password_reset_email.html:8
#, python-format
msgid "To reset the password for your account \"%(username)s\", click the link below."
msgstr ""

#: templates/registration/password_reset_email.html:14
#, python-format
msgid "See you soon! If you have problems resetting your password, feel free to shoot us an email at %(email)s."
msgstr ""

#: templates/registration/password_reset_email.txt:1
#, python-format
msgid "You're receiving this email because you requested a password reset for your user account at %(site_name)s."
msgstr ""

#: templates/registration/password_reset_email.txt:3
msgid "Please go to the following page and choose a new password:"
msgstr ""

#: templates/registration/password_reset_email.txt:7
msgid "Your username, in case you've forgotten:"
msgstr ""

#: templates/registration/password_reset_email.txt:9
msgid "Thanks for using our site!"
msgstr ""

#: templates/registration/password_reset_email.txt:11
#, python-format
msgid "The %(site_name)s team"
msgstr ""

#: templates/registration/password_reset_subject.txt:1
#, python-format
msgid "Password reset on %(site_name)s"
msgstr ""

#: templates/registration/profile_creation.html:38
#: templates/registration/username_select.html:7
msgid "Continue >"
msgstr ""

#: templates/registration/registration_closed.html:3
msgid "Registration is currently closed. Please contact an administrator."
msgstr ""

#: templates/registration/registration_complete.html:3
msgid "You have successfully been registered. An email has been sent to the email address you provided to confirm your registration."
msgstr ""

#: templates/registration/registration_form.html:145
msgid "Email"
msgstr ""

#: templates/registration/registration_form.html:166
msgid "(again, for confirmation)"
msgstr "(тағы да, растау үшін)"

#: templates/registration/registration_form.html:173
msgid "(select your closest major city)"
msgstr "(сізге жақын ірі қаланы таңдаңыз)"

#: templates/registration/registration_form.html:178
msgid "pick from map"
msgstr "карта бойынша таңдаңыз"

#: templates/registration/registration_form.html:183
msgid "Default language"
msgstr "Әдепкі тіл"

#: templates/registration/registration_form.html:186
msgid "Affiliated organizations"
msgstr "Еншілес ұйымдар"

#: templates/registration/registration_form.html:195
#: templates/user/edit-profile.html:321
msgid "Notify me about upcoming contests"
msgstr "Алдағы сайыстар туралы маған хабарлаңыз"

#: templates/registration/registration_form.html:209
msgid "By registering, you agree to our [Terms & Conditions][0]."
msgstr "Тіркелу арқылы сіз біздің [Ережелер & Шарттармен][0] келісесіз."

#: templates/registration/registration_form.html:212
msgid "Register!"
msgstr "Тіркелу!"

#: templates/registration/totp_disable.html:31
msgid "To protect your account, you must first authenticate before you can disable Two Factor Authentication."
msgstr ""

#: templates/registration/totp_disable.html:38
#: templates/registration/two_factor_auth.html:79
msgid "Enter the 6-digit code generated by your app or one of your 16-character scratch codes:"
msgstr ""

#: templates/registration/totp_disable.html:41
msgid "Disable Two Factor Authentication"
msgstr ""

#: templates/registration/totp_enable.html:72
msgid "Scan this code with your authenticator app:"
msgstr ""

#: templates/registration/totp_enable.html:73
msgid "QR code"
msgstr ""

#: templates/registration/totp_enable.html:74
msgid "Or enter this code manually:"
msgstr ""

#: templates/registration/totp_enable.html:85
msgid "Enter the 6-digit code generated by your app:"
msgstr ""

#: templates/registration/totp_enable.html:90
msgid "Edit Two Factor Authentication"
msgstr ""

#: templates/registration/totp_enable.html:92
msgid "Enable Two Factor Authentication"
msgstr ""

#: templates/registration/totp_enable.html:98
#: templates/user/edit-profile.html:396
msgid "Below is a list of one-time use scratch codes."
msgstr ""

#: templates/registration/totp_enable.html:99
#: templates/user/edit-profile.html:397
msgid "These codes can only be used once and are for emergency use."
msgstr ""

#: templates/registration/totp_enable.html:100
#: templates/user/edit-profile.html:398
msgid "You can use these codes to login to your account or disable two-factor authentication."
msgstr ""

#: templates/registration/totp_enable.html:101
msgid "If you ever need more scratch codes, you can regenerate them on the edit profile tab."
msgstr ""

#: templates/registration/totp_enable.html:102
#: templates/user/edit-profile.html:400
msgid "Please write these down and keep them in a secure location."
msgstr ""

#: templates/registration/totp_enable.html:103
msgid "These codes will never be shown again after you enable two-factor authentication."
msgstr ""

#: templates/registration/totp_enable.html:108
msgid "Important:"
msgstr ""

#: templates/registration/totp_enable.html:109
#, python-format
msgid "If you lose your authentication device and are unable to use your scratch codes, %(site_name)s admins will NOT be able to recover your account. Please keep your scratch codes safe!"
msgstr ""

#: templates/registration/two_factor_auth.html:33
#: templates/user/edit-profile.html:159
msgid "WebAuthn is not supported by your browser."
msgstr ""

#: templates/registration/two_factor_auth.html:54
#: templates/user/edit-profile.html:183
msgid "Failed to contact server."
msgstr ""

#: templates/registration/two_factor_auth.html:81
msgid "Enter one of your 16-character scratch codes:"
msgstr ""

#: templates/registration/two_factor_auth.html:89
msgid "Use security key"
msgstr ""

#: templates/registration/two_factor_auth.html:94
msgid "Use scratch code"
msgstr ""

#: templates/registration/two_factor_auth.html:98
#, python-format
msgid "If you lost your authentication device and are unable to use your scratch codes, please contact us at %(email)s."
msgstr ""

#: templates/stats/language.html:11
msgid "Submission Statistics"
msgstr ""

#: templates/stats/language.html:21
msgid "AC Submissions by Language"
msgstr ""

#: templates/status/judge-status-table.html:3
msgid "Judge"
msgstr ""

#: templates/status/judge-status-table.html:5
msgid "Online"
msgstr ""

#: templates/status/judge-status-table.html:7
msgid "Uptime"
msgstr ""

#: templates/status/judge-status-table.html:8
msgid "Ping"
msgstr ""

#: templates/status/judge-status-table.html:9
msgid "Load"
msgstr ""

#: templates/status/judge-status-table.html:36
#: templates/status/judge-status-table.html:43
#: templates/status/judge-status-table.html:50
#: templates/status/judge-status-table.html:61
msgid "N/A"
msgstr ""

#: templates/status/judge-status-table.html:66
msgid "There are no judges available at this time."
msgstr ""

#: templates/status/language-list.html:36
msgid "Runtime Info"
msgstr ""

#: templates/status/status-tabs.html:4
msgid "Judges"
msgstr ""

#: templates/status/status-tabs.html:6
msgid "Versions"
msgstr ""

#: templates/submission/info-base.html:8
#, python-format
msgid "%(date)s on %(judge)s"
msgstr ""

#: templates/submission/internal-error-message.html:3
#, python-format
msgid "An internal error occurred while grading, and the %(site_name)s administrators have been notified."
msgstr "Бағалау кезінде ішкі қате орын алды және %(site_name)s әкімшілеріне хабарланды."

#: templates/submission/internal-error-message.html:5
msgid "In the meantime, try resubmitting in a few seconds."
msgstr "Әзірше, бірнеше секундтан кейін қайта жіберіп көріңіз."

#: templates/submission/internal-error-message.html:7
msgid "An internal error occurred while grading."
msgstr "Бағалау кезінде ішкі қате орын алды."

#: templates/submission/internal-error-message.html:14
msgid "Error information"
msgstr "Қате туралы ақпарат"

#: templates/submission/list.html:35 templates/submission/status.html:81
msgid "Are you sure you want to rejudge?"
msgstr ""

#: templates/submission/list.html:75
msgid "Filter by status..."
msgstr "Күйі бойынша сүзу..."

#: templates/submission/list.html:82
msgid "Filter by language..."
msgstr "Тіл бойынша сүзу..."

#: templates/submission/list.html:306
msgid "Filter submissions"
msgstr "Жөнелтілімдерді сүзгілеу"

#: templates/submission/list.html:342
msgid "Total:"
msgstr "Барлығы:"

#: templates/submission/list.html:352
msgid "You were disconnected. Refresh to show latest updates."
msgstr ""

#: templates/submission/row.html:44
#, python-format
msgid "Case #%(case)s"
msgstr ""

#: templates/submission/row.html:54
msgid "view"
msgstr ""

#: templates/submission/row.html:59
msgid "rejudge"
msgstr ""

#: templates/submission/row.html:64
msgid "This submission has been locked, and cannot be rejudged."
msgstr ""

#: templates/submission/row.html:65
msgid "locked"
msgstr ""

#: templates/submission/row.html:71
msgid "admin"
msgstr ""

#: templates/submission/source.html:25
msgid "View status"
msgstr ""

#: templates/submission/source.html:26
msgid "View raw source"
msgstr ""

#: templates/submission/source.html:28 templates/submission/status.html:75
msgid "Resubmit"
msgstr ""

#: templates/submission/status-testcases.html:10
msgid "We are waiting for a suitable judge to process your submission..."
msgstr ""

#: templates/submission/status-testcases.html:12
msgid "Your submission is being processed..."
msgstr ""

#: templates/submission/status-testcases.html:14
msgid "Compilation Error"
msgstr "Компляциялық қате (CE)"

#: templates/submission/status-testcases.html:18
msgid "Compilation Warnings"
msgstr ""

#: templates/submission/status-testcases.html:23
msgid "Pretest Execution Results"
msgstr ""

#: templates/submission/status-testcases.html:25
msgid "Execution Results"
msgstr ""

#: templates/submission/status-testcases.html:51
#, python-format
msgid "Batch #%(id)d"
msgstr ""

#: templates/submission/status-testcases.html:64
#, python-format
msgid "Case #%(id)d:"
msgstr ""

#: templates/submission/status-testcases.html:66
#, python-format
msgid "Pretest #%(id)d:"
msgstr ""

#: templates/submission/status-testcases.html:68
#, python-format
msgid "Test case #%(id)d:"
msgstr ""

#: templates/submission/status-testcases.html:101
msgid "Your output (clipped)"
msgstr ""

#: templates/submission/status-testcases.html:113
msgid "Judge feedback"
msgstr ""

#: templates/submission/status-testcases.html:129
msgid "Resources:"
msgstr ""

#: templates/submission/status-testcases.html:138
msgid "Maximum single-case runtime:"
msgstr ""

#: templates/submission/status-testcases.html:143
msgid "Final pretest score:"
msgstr ""

#: templates/submission/status-testcases.html:145
msgid "Final score:"
msgstr ""

#: templates/submission/status-testcases.html:152
#: templates/submission/status-testcases.html:156
#, python-format
msgid "%(points)s/%(total)s points"
msgstr ""

#: templates/submission/status-testcases.html:161
msgid "Passing pretests does not guarantee a full score on system tests."
msgstr ""

#: templates/submission/status-testcases.html:164
msgid "Submission aborted!"
msgstr "Жөнелтілім тоқтатылды!"

#: templates/submission/status.html:73
msgid "View source"
msgstr ""

#: templates/submission/status.html:110
msgid "Press Ctrl-Enter or Command-Enter to abort."
msgstr ""

#: templates/submission/status.html:112
msgid "Abort"
msgstr ""

#: templates/submission/submission-list-tabs.html:6
msgid "Mine"
msgstr "Менікі"

#: templates/submission/submission-list-tabs.html:9
msgid "Best"
msgstr "Үздік"

#: templates/submission/submission-list-tabs.html:12
#, python-format
msgid "%(user)s's"
msgstr ""

#: templates/task_status.html:93
msgid "Completed!"
msgstr ""

#: templates/task_status.html:96
msgid "Failed!"
msgstr ""

#: templates/ticket/list.html:70 templates/ticket/ticket.html:95
msgid "Reopened: "
msgstr ""

#: templates/ticket/list.html:73 templates/ticket/ticket.html:96
msgid "Closed: "
msgstr ""

#: templates/ticket/list.html:157
msgid "Use desktop notification"
msgstr ""

#: templates/ticket/list.html:163
msgid "Hide closed tickets"
msgstr ""

#: templates/ticket/list.html:168
msgid "Show my tickets only"
msgstr ""

#: templates/ticket/list.html:172
msgid "Filing user"
msgstr ""

#: templates/ticket/list.html:181 templates/ticket/ticket.html:196
msgid "Assignee"
msgid_plural "Assignees"
msgstr[0] "Орындаушы"
msgstr[1] "Орындаушылар"

#: templates/ticket/list.html:201
msgid "Title"
msgstr ""

#: templates/ticket/list.html:203
msgid "Assignees"
msgstr "Орындаушылар"

#: templates/ticket/message.html:11
#, python-brace-format
msgid "messaged on {time}"
msgstr ""

#: templates/ticket/message.html:11
#, python-brace-format
msgid "messaged {time}"
msgstr ""

#: templates/ticket/new_problem.html:7
msgid "Thanks for opening a ticket!"
msgstr "Өтінім қалдырғаныңызға рақмет!"

#: templates/ticket/new_problem.html:9
msgid "Please keep in mind that this form is for reporting issues with a problem statement, and not for asking for help. If you require assistance on solving a problem, ask in the comments instead."
msgstr "Есіңізде болсын, бұл форма көмек сұрауға емес, есепті баяндауға қатысты мәселелер туралы хабарлауға арналған. Егер Сізге қандай да бір мәселені шешуге көмек қажет болса, оның орнына пікір қалдырыңыз."

#: templates/ticket/ticket.html:30
#, python-brace-format
msgid "Could not change ticket: {error}"
msgstr ""

#: templates/ticket/ticket.html:189
msgid "Associated object"
msgstr ""

#: templates/ticket/ticket.html:206
msgid "No one is assigned."
msgstr ""

#: templates/ticket/ticket.html:212
msgid "Close ticket"
msgstr ""

#: templates/ticket/ticket.html:214
msgid "Reopen ticket"
msgstr ""

#: templates/ticket/ticket.html:218
msgid "Assignee notes"
msgstr ""

#: templates/ticket/ticket.html:225 templates/widgets/select_all.html:4
msgid "Nothing here."
msgstr ""

#: templates/user/base-users-table.html:4
msgid "Rank"
msgstr "Дәреже"

#: templates/user/base-users.html:15 templates/user/base-users.html:59
msgid "Search by handle..."
msgstr ""

#: templates/user/edit-profile.html:102
msgid "The administrators for this site require all the staff to have Two-factor Authentication enabled, so it may not be disabled at this time."
msgstr ""

#: templates/user/edit-profile.html:107
msgid "Are you sure you want to generate or regenerate your API token?"
msgstr ""

#: templates/user/edit-profile.html:108
msgid "This will invalidate any previous API tokens."
msgstr ""

#: templates/user/edit-profile.html:109
msgid "It also allows access to your account without Two-factor Authentication."
msgstr ""

#: templates/user/edit-profile.html:110
msgid "You will not be able to view your API token after you leave this page!"
msgstr ""

#: templates/user/edit-profile.html:111 templates/user/edit-profile.html:205
msgid "Generating..."
msgstr ""

#: templates/user/edit-profile.html:125 templates/user/edit-profile.html:360
msgid "Remove"
msgstr ""

#: templates/user/edit-profile.html:135
msgid "Are you sure you want to remove your API token?"
msgstr ""

#: templates/user/edit-profile.html:142 templates/user/edit-profile.html:364
#: templates/user/edit-profile.html:392
msgid "Generate"
msgstr ""

#: templates/user/edit-profile.html:188
msgid "Are you sure you want to delete this security key?"
msgstr ""

#: templates/user/edit-profile.html:202
msgid "Are you sure you want to generate or regenerate a new set of scratch codes?"
msgstr ""

#: templates/user/edit-profile.html:203
msgid "This will invalidate any previous scratch codes you have."
msgstr ""

#: templates/user/edit-profile.html:204 templates/user/edit-profile.html:401
msgid "You will not be able to view your scratch codes after you leave this page!"
msgstr ""

#: templates/user/edit-profile.html:273
msgid "Self-description:"
msgstr ""

#: templates/user/edit-profile.html:280
msgid "Select your closest major city"
msgstr "Сізге жақын ірі қаланы таңдаңыз"

#: templates/user/edit-profile.html:281
msgid "Time zone:"
msgstr ""

#: templates/user/edit-profile.html:285
msgid "Language:"
msgstr ""

#: templates/user/edit-profile.html:289
msgid "Site theme:"
msgstr ""

#: templates/user/edit-profile.html:293
msgid "Editor theme:"
msgstr ""

#: templates/user/edit-profile.html:298
msgid "Math engine:"
msgstr ""

#: templates/user/edit-profile.html:307
msgid "Affiliated organizations:"
msgstr "Еншілес ұйымдар:"

#: templates/user/edit-profile.html:333
msgid "Change your avatar"
msgstr ""

#: templates/user/edit-profile.html:338
msgid "Change your password"
msgstr "Құпиясөзді өзгерту"

#: templates/user/edit-profile.html:355
msgid "API token:"
msgstr ""

#: templates/user/edit-profile.html:361 templates/user/edit-profile.html:389
msgid "Hidden"
msgstr ""

#: templates/user/edit-profile.html:374
msgid "Two-factor authentication is enabled:"
msgstr ""

#: templates/user/edit-profile.html:385
msgid "Scratch codes:"
msgstr ""

#: templates/user/edit-profile.html:399
msgid "If you ever need more scratch codes, you can regenerate them here."
msgstr ""

#: templates/user/edit-profile.html:407
msgid "Two-factor Authentication is disabled:"
msgstr ""

#: templates/user/edit-profile.html:415
msgid "Security keys:"
msgstr ""

#: templates/user/edit-profile.html:425
msgid "Delete"
msgstr ""

#: templates/user/edit-profile.html:432
msgid "Enter a name for this key"
msgstr ""

#: templates/user/edit-profile.html:433
msgid "Add"
msgstr ""

#: templates/user/edit-profile.html:441
msgid "User-script:"
msgstr ""

#: templates/user/edit-profile.html:445
msgid "Update profile"
msgstr ""

#: templates/user/pp-row.html:26
#, python-format
msgid "weighted %(percent)s (%(pp)spp)"
msgstr ""

#: templates/user/prepare-data.html:64
msgid "Are you sure you want to prepare a download?"
msgstr ""

#: templates/user/prepare-data.html:79
msgid "We are currently preparing your data."
msgstr ""

#: templates/user/prepare-data.html:81
msgid "Track progress"
msgstr ""

#: templates/user/prepare-data.html:85
#, python-format
msgid "You may only prepare a new data download once every %(duration)s."
msgstr ""

#: templates/user/prepare-data.html:87
msgid "Once your data is ready, you will find a download link on this page."
msgstr ""

#: templates/user/prepare-data.html:104
msgid "Submissions"
msgstr "Жөнелтілімдер"

#: templates/user/prepare-data.html:121
msgid "Prepare new download"
msgstr ""

#: templates/user/prepare-data.html:123
msgid "Prepare download"
msgstr ""

#: templates/user/prepare-data.html:127
msgid "Download prepared data"
msgstr ""

#: templates/user/prepare-data.html:133
msgid "Your data is ready!"
msgstr ""

#: templates/user/prepare-data.html:135
#, python-format
msgid "You will need to wait %(countdown)s to prepare a new data download."
msgstr ""

#: templates/user/prepare-data.html:137
msgid "Download data"
msgstr ""

#: templates/user/user-about.html:14
msgid "From"
msgstr "Қайдан"

#: templates/user/user-about.html:25
msgid "Admin notes:"
msgstr ""

#: templates/user/user-about.html:32 templates/user/user-tabs.html:4
msgid "About"
msgstr "Ақпарат"

#: templates/user/user-about.html:39
msgid "You have not shared any information."
msgstr "Сіз ешқандай ақпаратпен бөліспедіңіз."

#: templates/user/user-about.html:41
msgid "This user has not shared any information."
msgstr ""

#: templates/user/user-about.html:58
msgid "Sun"
msgstr "Жексенбі"

#: templates/user/user-about.html:63
msgid "Mon"
msgstr "Дүйсенбі"

#: templates/user/user-about.html:68
msgid "Tues"
msgstr "Сейсенбі"

#: templates/user/user-about.html:73
msgid "Wed"
msgstr "Сәрсенбі"

#: templates/user/user-about.html:78
msgid "Thurs"
msgstr "Бейсенбі"

#: templates/user/user-about.html:83
msgid "Fri"
msgstr "Жұма"

#: templates/user/user-about.html:88
msgid "Sat"
msgstr "Сенбі"

#: templates/user/user-about.html:97
msgid "Less"
msgstr "Аз"

#: templates/user/user-about.html:103
msgid "More"
msgstr "Көп"

#: templates/user/user-about.html:111
msgid "Rating history"
msgstr "Рейтинг тарихы"

#: templates/user/user-base.html:18
#, python-format
msgid "%(counter)s problem solved"
msgid_plural "%(counter)s problems solved"
msgstr[0] "%(counter)s есеп шығарылды"
msgstr[1] "%(counter)s есеп шығарылды"

#: templates/user/user-base.html:26
msgid "Rank by points:"
msgstr "Ұпайлар бойынша дәреже:"

#: templates/user/user-base.html:29
msgid "Total points:"
msgstr "Жалпы ұпайлар:"

#: templates/user/user-base.html:43
#, python-format
msgid "%(counter)s contest written"
msgid_plural "%(counter)s contests written"
msgstr[0] ""
msgstr[1] ""

#: templates/user/user-base.html:50
msgid "Rank by rating:"
msgstr ""

#: templates/user/user-base.html:52
msgid "Rating:"
msgstr ""

#: templates/user/user-base.html:53
msgid "Min. rating:"
msgstr ""

#: templates/user/user-base.html:54
msgid "Max rating:"
msgstr ""

#: templates/user/user-problems.html:37
msgid "Points breakdown"
msgstr "Ұпайлар бойынша бөлу"

#: templates/user/user-problems.html:43
msgid "Load more..."
msgstr ""

#: templates/user/user-problems.html:47
msgid "This user has not yet solved any problems."
msgstr ""

#: templates/user/user-problems.html:53
msgid "Authored problems"
msgstr ""

#: templates/user/user-problems.html:85
msgid "Hide problems I've solved"
msgstr ""

#: templates/user/user-problems.html:96
#, python-format
msgid "%(group)s (%(val)s points)"
msgstr ""

#: templates/user/user-problems.html:115
#, python-format
msgid "%(points)s / %(total)s"
msgstr ""

#: templates/user/user-tabs.html:7
msgid "Impersonate"
msgstr "Осы адам атынан әрекет ету"

#: templates/user/user-tabs.html:10
msgid "Admin User"
msgstr ""

#: templates/user/user-tabs.html:13
msgid "Admin Profile"
msgstr ""

#: templates/widgets/select_all.html:8
msgid "Check all"
msgstr ""
<|MERGE_RESOLUTION|>--- conflicted
+++ resolved
@@ -2,13 +2,8 @@
 msgstr ""
 "Project-Id-Version: esep\n"
 "Report-Msgid-Bugs-To: \n"
-<<<<<<< HEAD
 "POT-Creation-Date: 2024-06-08 22:04+0000\n"
 "PO-Revision-Date: 2024-06-08 22:25\n"
-=======
-"POT-Creation-Date: 2024-08-22 03:00+0000\n"
-"PO-Revision-Date: 2024-08-23 00:48\n"
->>>>>>> 577b4b89
 "Last-Translator: \n"
 "Language-Team: Kazakh\n"
 "Language: kk_KZ\n"
@@ -241,49 +236,29 @@
 msgstr[0] ""
 msgstr[1] ""
 
-<<<<<<< HEAD
 #: judge/admin/contest.py:283 judge/admin/submission.py:177
-=======
-#: judge/admin/contest.py:286 judge/admin/submission.py:179
->>>>>>> 577b4b89
 #, python-format
 msgid "%d submission was successfully scheduled for rejudging."
 msgid_plural "%d submissions were successfully scheduled for rejudging."
 msgstr[0] ""
 msgstr[1] ""
 
-<<<<<<< HEAD
 #: judge/admin/contest.py:356
-=======
-#: judge/admin/contest.py:361
->>>>>>> 577b4b89
 msgid "Recalculate results"
 msgstr ""
 
-<<<<<<< HEAD
 #: judge/admin/contest.py:362
-=======
-#: judge/admin/contest.py:367
->>>>>>> 577b4b89
 #, python-format
 msgid "%d participation recalculated."
 msgid_plural "%d participations recalculated."
 msgstr[0] ""
 msgstr[1] ""
 
-<<<<<<< HEAD
 #: judge/admin/contest.py:366 judge/admin/organization.py:110
 msgid "username"
 msgstr "қолданушы аты"
 
 #: judge/admin/contest.py:370 templates/base.html:259
-=======
-#: judge/admin/contest.py:371 judge/admin/organization.py:110
-msgid "username"
-msgstr "қолданушы аты"
-
-#: judge/admin/contest.py:375 templates/base.html:259
->>>>>>> 577b4b89
 msgid "virtual"
 msgstr ""
 
@@ -432,37 +407,21 @@
 msgstr[0] ""
 msgstr[1] ""
 
-<<<<<<< HEAD
 #: judge/admin/runtime.py:53 templates/user/edit-profile.html:119
-=======
-#: judge/admin/runtime.py:55 templates/user/edit-profile.html:119
->>>>>>> 577b4b89
 #: templates/user/edit-profile.html:241 templates/user/edit-profile.html:358
 #: templates/user/edit-profile.html:388
 msgid "Regenerate"
 msgstr ""
 
-<<<<<<< HEAD
 #: judge/admin/runtime.py:67
-=======
+msgid "Description"
+msgstr ""
+
+#: judge/admin/runtime.py:68
+msgid "Information"
+msgstr ""
+
 #: judge/admin/runtime.py:69
->>>>>>> 577b4b89
-msgid "Description"
-msgstr ""
-
-<<<<<<< HEAD
-#: judge/admin/runtime.py:68
-=======
-#: judge/admin/runtime.py:70
->>>>>>> 577b4b89
-msgid "Information"
-msgstr ""
-
-<<<<<<< HEAD
-#: judge/admin/runtime.py:69
-=======
-#: judge/admin/runtime.py:71
->>>>>>> 577b4b89
 msgid "Capabilities"
 msgstr ""
 
@@ -2554,18 +2513,10 @@
 msgstr ""
 
 #: judge/models/runtime.py:134
-msgid "judge tier"
+msgid "judge online status"
 msgstr ""
 
 #: judge/models/runtime.py:135
-msgid "The tier of this judge. Only online judges of the minimum tier will be used. This is used for high-availability."
-msgstr ""
-
-#: judge/models/runtime.py:137
-msgid "judge online status"
-msgstr ""
-
-#: judge/models/runtime.py:138
 msgid "judge start time"
 msgstr ""
 
