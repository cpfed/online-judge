--- conflicted
+++ resolved
@@ -2,13 +2,8 @@
 msgstr ""
 "Project-Id-Version: esep\n"
 "Report-Msgid-Bugs-To: \n"
-<<<<<<< HEAD
 "POT-Creation-Date: 2023-10-24 08:46+0000\n"
 "PO-Revision-Date: 2024-06-09 18:33\n"
-=======
-"POT-Creation-Date: 2023-01-23 05:23+0000\n"
-"PO-Revision-Date: 2024-06-10 00:46\n"
->>>>>>> 577b4b89
 "Last-Translator: \n"
 "Language-Team: Russian\n"
 "Language: ru_RU\n"
@@ -28,6 +23,7 @@
 msgid_plural "%d days %h:%m:%s"
 msgstr[0] "%d день %h:%m:%s"
 msgstr[1] "%d дня %h:%m:%s"
+msgstr[1] "%d дня %h:%m:%s"
 msgstr[2] "%d дней %h:%m:%s"
 msgstr[3] "%d дня %h:%m:%s"
 
@@ -38,29 +34,23 @@
 
 #: resources/problem-vote.js:11
 msgid "Vote on problem points"
-<<<<<<< HEAD
 msgstr "Проголосовать за оценку задачи"
-=======
-msgstr "Голосовать за оценку задачи"
->>>>>>> 577b4b89
 
 #: resources/problem-vote.js:16
 #, javascript-format
 msgid "Unable to delete vote: %s"
 msgstr "Не удалось удалить голос: %s"
+msgstr "Не удалось удалить голос: %s"
 
 #: resources/problem-vote.js:28
 #, javascript-format
 msgid "Edit points vote (%s)"
-<<<<<<< HEAD
 msgstr "Изменить оценку (%s)"
-=======
-msgstr "Изменить оценку задачи (%s)"
->>>>>>> 577b4b89
 
 #: resources/problem-vote.js:34
 #, javascript-format
 msgid "Unable to cast vote: %s"
+msgstr "Не удалось проголосовать: %s"
 msgstr "Не удалось проголосовать: %s"
 
 #: resources/problem-vote.js:63
@@ -69,6 +59,7 @@
 
 #: resources/user_profile.js:47
 msgid "past year"
+msgstr "последний год"
 msgstr "последний год"
 
 #: resources/user_profile.js:64
@@ -98,14 +89,7 @@
 #: resources/user_profile.js:88
 msgid "%(cnt)d submission on %(date)s"
 msgid_plural "%(cnt)d submissions on %(date)s"
-<<<<<<< HEAD
 msgstr[0] "%(cnt)d решение %(date)s"
 msgstr[1] "%(cnt)d решения %(date)s"
 msgstr[2] "%(cnt)d решений %(date)s"
 msgstr[3] "%(cnt)d решения %(date)s"
-=======
-msgstr[0] "%(cnt)d посылка %(date)s"
-msgstr[1] "%(cnt)d посылки %(date)s"
-msgstr[2] "%(cnt)d посылок %(date)s"
-msgstr[3] "%(cnt)d посылок %(date)s"
->>>>>>> 577b4b89
