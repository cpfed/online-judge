name: updatemessages
on:
  workflow_dispatch:
  schedule:
    - cron: '0 0 * * *'
permissions: 
   contents: write
   pull-requests: write
jobs:
  updatemessages:
    if: github.repository == 'cpfed/online-judge'
    runs-on: ubuntu-latest
    steps:
    - uses: actions/checkout@v3
      with:
        fetch-depth: 0
    - name: Set up Python 3.7
      uses: actions/setup-python@v4
      with:
        python-version: '3.7'
    - name: Checkout submodules
      run: |
        git submodule init
        git submodule update
    - name: Install requirements
      run: |
        sudo apt-get install gettext
        curl https://artifacts.crowdin.com/repo/deb/crowdin3.deb -o crowdin.deb
        sudo dpkg -i crowdin.deb
        pip install -r requirements.txt
        pip install pymysql
    - name: Update English source strings
      run: |
        echo "STATIC_ROOT = '/tmp'" > dmoj/local_settings.py
        python manage.py makemessages -l en -e py,html,txt
        python manage.py makemessages -l en -d djangojs
    - name: Download strings from Crowdin
      env:
        CROWDIN_API_TOKEN: ${{ secrets.CROWDIN_API_V2_TOKEN }}
      run: |
        cat > crowdin.yaml <<EOF
        "project_id" : "622648"
        "files": [
         {
          "source" : "/locale/en/LC_MESSAGES/django.po",
          "translation" : "/locale/%two_letters_code%/LC_MESSAGES/django.po",
          "languages_mapping" : {
            "two_letters_code" : {
                "zh-CN": "zh_Hans",
                "sr-CS": "sr_Latn"
             }
          },
         },
         {
          "source" : "/locale/en/LC_MESSAGES/djangojs.po",
          "translation" : "/locale/%two_letters_code%/LC_MESSAGES/djangojs.po",
          "languages_mapping" : {
            "two_letters_code" : {
                "zh-CN": "zh_Hans",
                "sr-CS": "sr_Latn"
             }
          },
         },
         {
          "source" : "/locale/en/LC_MESSAGES/dmoj-user.po",
          "translation" : "/locale/%two_letters_code%/LC_MESSAGES/dmoj-user.po",
          "languages_mapping" : {
            "two_letters_code" : {
                "zh-CN": "zh_Hans",
                "sr-CS": "sr_Latn"
             }
          },
         },
        ]
        EOF
        echo "api_token: ${CROWDIN_API_TOKEN}" >> crowdin.yaml
<<<<<<< HEAD
        echo "api_token: ${CROWDIN_API_TOKEN}" >> crowdin.yaml
=======
>>>>>>> f2eca169
        crowdin download
        rm crowdin.yaml
    - name: Cleanup
      run: |
        rm -rf src/
        git add locale
        git checkout .
        git clean -fd
        git reset
    - name: Remove useless changes
      run: |
        set -eu
        i18n_head=$(git rev-parse --verify -q origin/update-i18n || echo "HEAD")
        echo "Comparing against: $i18n_head"
        changed=0
        while IFS= read -r -d $'\0' file; do
          if git diff -s --exit-code "$file"; then
            continue
          fi

          if git diff "$i18n_head" -- "$file" | tail -n +5 2>/dev/null | grep -qP '^[-+](?!"PO-Revision-Date:|"POT-Creation-Date:)'; then
            echo "Changed: $file"
            changed=1
          else
            echo "No material change: $file"
            git checkout "$i18n_head" -- "$file" > /dev/null 2>&1
          fi
        done < <(git ls-files -z 'locale/*/LC_MESSAGES/*.po')

        if [ "$changed" = 0 ]; then
          git reset --hard "$i18n_head"
        fi
    - name: Create pull request
      uses: peter-evans/create-pull-request@v4
      with:
        commit-message: 'i18n: update translations from Crowdin'
        title: Update translations from Crowdin
        body: This PR has been auto-generated to pull in latest translations from [Crowdin](https://translate.dmoj.ca).
        labels: i18n, enhancement
        reviewers: ZharaskhanAman
        branch: update-i18n<|MERGE_RESOLUTION|>--- conflicted
+++ resolved
@@ -73,11 +73,7 @@
          },
         ]
         EOF
-        echo "api_token: ${CROWDIN_API_TOKEN}" >> crowdin.yaml
-<<<<<<< HEAD
-        echo "api_token: ${CROWDIN_API_TOKEN}" >> crowdin.yaml
-=======
->>>>>>> f2eca169
+        echo "api_key: ${CROWDIN_API_TOKEN}" >> crowdin.yaml
         crowdin download
         rm crowdin.yaml
     - name: Cleanup
